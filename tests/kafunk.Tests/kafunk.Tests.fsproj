<<<<<<< HEAD
﻿<Project Sdk="Microsoft.NET.Sdk">
=======
﻿<?xml version="1.0" encoding="utf-8"?>
<Project ToolsVersion="4.0" DefaultTargets="Build" xmlns="http://schemas.microsoft.com/developer/msbuild/2003">
  <Import Project="..\..\packages\test\librdkafka.redist\build\librdkafka.redist.props" Condition="Exists('..\..\packages\test\librdkafka.redist\build\librdkafka.redist.props')" Label="Paket" />
  <Import Project="$(MSBuildExtensionsPath)\$(MSBuildToolsVersion)\Microsoft.Common.props" Condition="Exists('$(MSBuildExtensionsPath)\$(MSBuildToolsVersion)\Microsoft.Common.props')" />
>>>>>>> 2fa6b3ef
  <PropertyGroup>
    <TargetFramework>netcoreapp2.0</TargetFramework>
    <IsPackable>false</IsPackable>
  </PropertyGroup>
<<<<<<< HEAD
=======
  <PropertyGroup Condition=" '$(Configuration)|$(Platform)' == 'Debug|AnyCPU' ">
    <DebugSymbols>true</DebugSymbols>
    <DebugType>full</DebugType>
    <Optimize>false</Optimize>
    <Tailcalls>false</Tailcalls>
    <OutputPath>bin\Debug\</OutputPath>
    <DefineConstants>DEBUG;TRACE</DefineConstants>
    <WarningLevel>3</WarningLevel>
    <StartAction>Project</StartAction>
    <StartProgram>
    </StartProgram>
    <StartArguments>
    </StartArguments>
  </PropertyGroup>
  <PropertyGroup Condition=" '$(Configuration)|$(Platform)' == 'Release|AnyCPU' ">
    <DebugType>pdbonly</DebugType>
    <Optimize>true</Optimize>
    <Tailcalls>true</Tailcalls>
    <OutputPath>bin\Release\</OutputPath>
    <DefineConstants>TRACE</DefineConstants>
    <WarningLevel>3</WarningLevel>
  </PropertyGroup>
  <PropertyGroup>
    <MinimumVisualStudioVersion Condition="'$(MinimumVisualStudioVersion)' == ''">11</MinimumVisualStudioVersion>
  </PropertyGroup>
  <Choose>
    <When Condition="'$(VisualStudioVersion)' == '11.0'">
      <PropertyGroup Condition="Exists('$(MSBuildExtensionsPath32)\..\Microsoft SDKs\F#\3.0\Framework\v4.0\Microsoft.FSharp.Targets')">
        <FSharpTargetsPath>$(MSBuildExtensionsPath32)\..\Microsoft SDKs\F#\3.0\Framework\v4.0\Microsoft.FSharp.Targets</FSharpTargetsPath>
      </PropertyGroup>
    </When>
    <Otherwise>
      <PropertyGroup Condition="Exists('$(MSBuildExtensionsPath32)\Microsoft\VisualStudio\v$(VisualStudioVersion)\FSharp\Microsoft.FSharp.Targets')">
        <FSharpTargetsPath>$(MSBuildExtensionsPath32)\Microsoft\VisualStudio\v$(VisualStudioVersion)\FSharp\Microsoft.FSharp.Targets</FSharpTargetsPath>
      </PropertyGroup>
    </Otherwise>
  </Choose>
  <Import Project="$(FSharpTargetsPath)" />
  <Choose>
    <When Condition="($(TargetFrameworkIdentifier) == '.NETCoreApp' And $(TargetFrameworkVersion) == 'v2.0') Or ($(TargetFrameworkIdentifier) == '.NETStandard' And $(TargetFrameworkVersion) == 'v2.0')">
      <PropertyGroup>
        <__paket__NETStandard_Library_targets>netstandard2.0\NETStandard.Library</__paket__NETStandard_Library_targets>
      </PropertyGroup>
    </When>
  </Choose>
  <Import Project="$(SolutionDir)\.nuget\NuGet.targets" Condition="Exists('$(SolutionDir)\.nuget\NuGet.targets')" />
  <!-- To modify your build process, add your task inside one of the targets below and uncomment it. 
       Other similar extension points exist, see Microsoft.Common.targets.
  <Target Name="BeforeBuild">
  </Target>
  <Target Name="AfterBuild">
  </Target>
  -->
  <Import Project="..\..\.paket\paket.targets" />
>>>>>>> 2fa6b3ef
  <ItemGroup>
    <None Include="paket.references" />
    <Compile Include="Prelude.fs" />
    <Compile Include="Async.fs" />
    <Compile Include="Shared.fs" />
    <Compile Include="Metrics.fs" />
    <Compile Include="PreludeTests.fs" />
    <Compile Include="CodecTests.fs" />
    <Compile Include="TcpTests.fs" />
    <Compile Include="RoutingTests.fs" />
    <Compile Include="CompressionTests.fs" />
    <Compile Include="AsyncTests.fs" />
    <Compile Include="FaultsTests.fs" />
    <Compile Include="AssignmentStrategyTests.fs" />
    <Compile Include="SVarTests.fs" />
    <None Include="Refs.fsx" />
    <Compile Include="Metadata.fsx" />
    <None Include="Producer.fsx" />
    <Compile Include="Fetch.fsx" />
    <None Include="Consumer.fsx" />
    <None Include="ProducerConsumer.fsx" />
    <None Include="Offsets.fsx" />
    <None Include="ConsumerProgress.fsx" />
    <None Include="MigrateZkOffsets.fsx" />
    <None Include="AsyncTest.fsx" />
    <None Include="MVar.fsx" />
    <None Include="ApiVersions.fsx" />
    <None Include="StreamRange.fsx" />
    <None Include="CommitOffsets.fsx" />
    <None Include="GroupInfo.fsx" />
    <None Include="BufferingProducer.fsx" />
    <None Include="ConfluentProducer.fsx" />
    <None Include="ConfluentConsumer.fsx" />
    <Content Include="App.config" />
  </ItemGroup>
  <ItemGroup>
<<<<<<< HEAD
    <ProjectReference Include="..\..\src\kafunk\kafunk.fsproj" />
  </ItemGroup>
  <ItemGroup>
    <PackageReference Include="FSharp.Control.AsyncSeq" Version="2.0.20" />
    <PackageReference Include="Confluent.Kafka" />
    <PackageReference Include="Snappy.NET" Version="1.1.1.4" Condition="'$(TargetFramework)' == 'net45'" />
    <Reference Include="System.ServiceModel" Condition="'$(TargetFramework)' == 'net45'" />
  </ItemGroup>
  <Import Project="..\..\.paket\Paket.Restore.targets" />
=======
    <Reference Include="mscorlib" />
    <Reference Include="System" />
    <Reference Include="System.Core" />
    <Reference Include="System.Numerics" />
    <ProjectReference Include="..\..\src\kafunk\kafunk.fsproj">
      <Name>kafunk</Name>
      <Project>{18629b6b-ace4-4c73-b058-efa494eb42ce}</Project>
      <Private>True</Private>
    </ProjectReference>
  </ItemGroup>
  <Choose>
    <When Condition="$(TargetFrameworkIdentifier) == '.NETFramework' And ($(TargetFrameworkVersion) == 'v4.5' Or $(TargetFrameworkVersion) == 'v4.5.1' Or $(TargetFrameworkVersion) == 'v4.5.2' Or $(TargetFrameworkVersion) == 'v4.5.3')">
      <ItemGroup>
        <Reference Include="Confluent.Kafka">
          <HintPath>..\..\packages\test\Confluent.Kafka\lib\net45\Confluent.Kafka.dll</HintPath>
          <Private>True</Private>
          <Paket>True</Paket>
        </Reference>
      </ItemGroup>
    </When>
    <When Condition="$(TargetFrameworkIdentifier) == '.NETFramework' And ($(TargetFrameworkVersion) == 'v4.6' Or $(TargetFrameworkVersion) == 'v4.6.1' Or $(TargetFrameworkVersion) == 'v4.6.2' Or $(TargetFrameworkVersion) == 'v4.6.3' Or $(TargetFrameworkVersion) == 'v4.7' Or $(TargetFrameworkVersion) == 'v4.7.1')">
      <ItemGroup>
        <Reference Include="Confluent.Kafka">
          <HintPath>..\..\packages\test\Confluent.Kafka\lib\net46\Confluent.Kafka.dll</HintPath>
          <Private>True</Private>
          <Paket>True</Paket>
        </Reference>
      </ItemGroup>
    </When>
    <When Condition="($(TargetFrameworkIdentifier) == 'MonoAndroid' And ($(TargetFrameworkVersion) == 'v7.0' Or $(TargetFrameworkVersion) == 'v7.1' Or $(TargetFrameworkVersion) == 'v8.0')) Or ($(TargetFrameworkIdentifier) == 'MonoTouch') Or ($(TargetFrameworkIdentifier) == '.NETCoreApp' And ($(TargetFrameworkVersion) == 'v1.0' Or $(TargetFrameworkVersion) == 'v1.1' Or $(TargetFrameworkVersion) == 'v2.0')) Or ($(TargetFrameworkIdentifier) == '.NETStandard' And ($(TargetFrameworkVersion) == 'v1.3' Or $(TargetFrameworkVersion) == 'v1.4' Or $(TargetFrameworkVersion) == 'v1.5' Or $(TargetFrameworkVersion) == 'v1.6' Or $(TargetFrameworkVersion) == 'v2.0')) Or ($(TargetFrameworkIdentifier) == '.NETCore' And $(TargetFrameworkVersion) == 'v5.0') Or ($(TargetFrameworkIdentifier) == 'Xamarin.iOS') Or ($(TargetFrameworkIdentifier) == 'Xamarin.Mac') Or ($(TargetFrameworkIdentifier) == 'Xamarin.tvOS') Or ($(TargetFrameworkIdentifier) == 'Xamarin.watchOS')">
      <ItemGroup>
        <Reference Include="Confluent.Kafka">
          <HintPath>..\..\packages\test\Confluent.Kafka\lib\netstandard1.3\Confluent.Kafka.dll</HintPath>
          <Private>True</Private>
          <Paket>True</Paket>
        </Reference>
      </ItemGroup>
    </When>
  </Choose>
  <Choose>
    <When Condition="$(TargetFrameworkIdentifier) == '.NETFramework' And ($(TargetFrameworkVersion) == 'v4.5' Or $(TargetFrameworkVersion) == 'v4.5.1' Or $(TargetFrameworkVersion) == 'v4.5.2' Or $(TargetFrameworkVersion) == 'v4.5.3' Or $(TargetFrameworkVersion) == 'v4.6' Or $(TargetFrameworkVersion) == 'v4.6.1' Or $(TargetFrameworkVersion) == 'v4.6.2' Or $(TargetFrameworkVersion) == 'v4.6.3' Or $(TargetFrameworkVersion) == 'v4.7' Or $(TargetFrameworkVersion) == 'v4.7.1')">
      <ItemGroup>
        <Reference Include="FSharp.Control.AsyncSeq">
          <HintPath>..\..\packages\test\FSharp.Control.AsyncSeq\lib\net45\FSharp.Control.AsyncSeq.dll</HintPath>
          <Private>True</Private>
          <Paket>True</Paket>
        </Reference>
      </ItemGroup>
    </When>
    <When Condition="($(TargetFrameworkIdentifier) == '.NETCoreApp' And $(TargetFrameworkVersion) == 'v2.0') Or ($(TargetFrameworkIdentifier) == '.NETStandard' And $(TargetFrameworkVersion) == 'v2.0')">
      <ItemGroup>
        <Reference Include="FSharp.Control.AsyncSeq">
          <HintPath>..\..\packages\test\FSharp.Control.AsyncSeq\lib\netstandard2.0\FSharp.Control.AsyncSeq.dll</HintPath>
          <Private>True</Private>
          <Paket>True</Paket>
        </Reference>
      </ItemGroup>
    </When>
  </Choose>
  <Choose>
    <When Condition="$(TargetFrameworkIdentifier) == '.NETFramework' And ($(TargetFrameworkVersion) == 'v4.5' Or $(TargetFrameworkVersion) == 'v4.5.1' Or $(TargetFrameworkVersion) == 'v4.5.2' Or $(TargetFrameworkVersion) == 'v4.5.3' Or $(TargetFrameworkVersion) == 'v4.6' Or $(TargetFrameworkVersion) == 'v4.6.1' Or $(TargetFrameworkVersion) == 'v4.6.2' Or $(TargetFrameworkVersion) == 'v4.6.3' Or $(TargetFrameworkVersion) == 'v4.7' Or $(TargetFrameworkVersion) == 'v4.7.1')">
      <ItemGroup>
        <Reference Include="FSharp.Core">
          <HintPath>..\..\packages\test\FSharp.Core\lib\net45\FSharp.Core.dll</HintPath>
          <Private>True</Private>
          <Paket>True</Paket>
        </Reference>
      </ItemGroup>
    </When>
    <When Condition="($(TargetFrameworkIdentifier) == 'MonoAndroid' And ($(TargetFrameworkVersion) == 'v7.0' Or $(TargetFrameworkVersion) == 'v7.1' Or $(TargetFrameworkVersion) == 'v8.0')) Or ($(TargetFrameworkIdentifier) == 'MonoTouch') Or ($(TargetFrameworkIdentifier) == '.NETCoreApp' And ($(TargetFrameworkVersion) == 'v1.0' Or $(TargetFrameworkVersion) == 'v1.1' Or $(TargetFrameworkVersion) == 'v2.0')) Or ($(TargetFrameworkIdentifier) == '.NETStandard' And ($(TargetFrameworkVersion) == 'v1.6' Or $(TargetFrameworkVersion) == 'v2.0')) Or ($(TargetFrameworkIdentifier) == 'Xamarin.iOS') Or ($(TargetFrameworkIdentifier) == 'Xamarin.Mac') Or ($(TargetFrameworkIdentifier) == 'Xamarin.tvOS') Or ($(TargetFrameworkIdentifier) == 'Xamarin.watchOS')">
      <ItemGroup>
        <Reference Include="FSharp.Core">
          <HintPath>..\..\packages\test\FSharp.Core\lib\netstandard1.6\FSharp.Core.dll</HintPath>
          <Private>True</Private>
          <Paket>True</Paket>
        </Reference>
      </ItemGroup>
    </When>
  </Choose>
  <Choose>
    <When Condition="($(TargetFrameworkIdentifier) == '.NETCoreApp' And ($(TargetFrameworkVersion) == 'v1.0' Or $(TargetFrameworkVersion) == 'v1.1')) Or ($(TargetFrameworkIdentifier) == '.NETStandard' And ($(TargetFrameworkVersion) == 'v1.3' Or $(TargetFrameworkVersion) == 'v1.4' Or $(TargetFrameworkVersion) == 'v1.5' Or $(TargetFrameworkVersion) == 'v1.6'))">
      <ItemGroup>
        <Reference Include="Microsoft.Win32.Primitives">
          <HintPath>..\..\packages\test\Microsoft.Win32.Primitives\ref\netstandard1.3\Microsoft.Win32.Primitives.dll</HintPath>
          <Private>False</Private>
          <Paket>True</Paket>
        </Reference>
      </ItemGroup>
    </When>
  </Choose>
  <Choose>
    <When Condition="$(TargetFrameworkIdentifier) == 'MonoAndroid' And ($(TargetFrameworkVersion) == 'v1.0' Or $(TargetFrameworkVersion) == 'v2.2' Or $(TargetFrameworkVersion) == 'v2.3' Or $(TargetFrameworkVersion) == 'v4.0.3' Or $(TargetFrameworkVersion) == 'v4.1' Or $(TargetFrameworkVersion) == 'v4.2' Or $(TargetFrameworkVersion) == 'v4.3' Or $(TargetFrameworkVersion) == 'v4.4' Or $(TargetFrameworkVersion) == 'v5.0' Or $(TargetFrameworkVersion) == 'v5.1' Or $(TargetFrameworkVersion) == 'v6.0' Or $(TargetFrameworkVersion) == 'v7.0' Or $(TargetFrameworkVersion) == 'v7.1' Or $(TargetFrameworkVersion) == 'v8.0')">
      <ItemGroup>
        <Reference Include="nunit.framework">
          <HintPath>..\..\packages\test\NUnit\lib\monoandroid\nunit.framework.dll</HintPath>
          <Private>True</Private>
          <Paket>True</Paket>
        </Reference>
      </ItemGroup>
    </When>
    <When Condition="$(TargetFrameworkIdentifier) == '.NETFramework' And ($(TargetFrameworkVersion) == 'v2.0' Or $(TargetFrameworkVersion) == 'v3.0')">
      <ItemGroup>
        <Reference Include="NUnit.System.Linq">
          <HintPath>..\..\packages\test\NUnit\lib\net20\NUnit.System.Linq.dll</HintPath>
          <Private>True</Private>
          <Paket>True</Paket>
        </Reference>
        <Reference Include="nunit.framework">
          <HintPath>..\..\packages\test\NUnit\lib\net20\nunit.framework.dll</HintPath>
          <Private>True</Private>
          <Paket>True</Paket>
        </Reference>
      </ItemGroup>
    </When>
    <When Condition="$(TargetFrameworkIdentifier) == '.NETFramework' And $(TargetFrameworkVersion) == 'v3.5'">
      <ItemGroup>
        <Reference Include="nunit.framework">
          <HintPath>..\..\packages\test\NUnit\lib\net35\nunit.framework.dll</HintPath>
          <Private>True</Private>
          <Paket>True</Paket>
        </Reference>
      </ItemGroup>
    </When>
    <When Condition="$(TargetFrameworkIdentifier) == '.NETFramework' And ($(TargetFrameworkVersion) == 'v4.0' Or $(TargetFrameworkVersion) == 'v4.0.3')">
      <ItemGroup>
        <Reference Include="nunit.framework">
          <HintPath>..\..\packages\test\NUnit\lib\net40\nunit.framework.dll</HintPath>
          <Private>True</Private>
          <Paket>True</Paket>
        </Reference>
      </ItemGroup>
    </When>
    <When Condition="$(TargetFrameworkIdentifier) == '.NETFramework' And ($(TargetFrameworkVersion) == 'v4.5' Or $(TargetFrameworkVersion) == 'v4.5.1' Or $(TargetFrameworkVersion) == 'v4.5.2' Or $(TargetFrameworkVersion) == 'v4.5.3' Or $(TargetFrameworkVersion) == 'v4.6' Or $(TargetFrameworkVersion) == 'v4.6.1' Or $(TargetFrameworkVersion) == 'v4.6.2' Or $(TargetFrameworkVersion) == 'v4.6.3' Or $(TargetFrameworkVersion) == 'v4.7' Or $(TargetFrameworkVersion) == 'v4.7.1')">
      <ItemGroup>
        <Reference Include="nunit.framework">
          <HintPath>..\..\packages\test\NUnit\lib\net45\nunit.framework.dll</HintPath>
          <Private>True</Private>
          <Paket>True</Paket>
        </Reference>
      </ItemGroup>
    </When>
    <When Condition="$(TargetFrameworkIdentifier) == '.NETStandard' And ($(TargetFrameworkVersion) == 'v1.3' Or $(TargetFrameworkVersion) == 'v1.4' Or $(TargetFrameworkVersion) == 'v1.5')">
      <ItemGroup>
        <Reference Include="nunit.framework">
          <HintPath>..\..\packages\test\NUnit\lib\netstandard1.3\nunit.framework.dll</HintPath>
          <Private>True</Private>
          <Paket>True</Paket>
        </Reference>
      </ItemGroup>
    </When>
    <When Condition="($(TargetFrameworkIdentifier) == 'MonoTouch') Or ($(TargetFrameworkIdentifier) == '.NETCoreApp' And ($(TargetFrameworkVersion) == 'v1.0' Or $(TargetFrameworkVersion) == 'v1.1' Or $(TargetFrameworkVersion) == 'v2.0')) Or ($(TargetFrameworkIdentifier) == '.NETStandard' And ($(TargetFrameworkVersion) == 'v1.6' Or $(TargetFrameworkVersion) == 'v2.0')) Or ($(TargetFrameworkIdentifier) == 'Xamarin.Mac') Or ($(TargetFrameworkIdentifier) == 'Xamarin.tvOS') Or ($(TargetFrameworkIdentifier) == 'Xamarin.watchOS')">
      <ItemGroup>
        <Reference Include="nunit.framework">
          <HintPath>..\..\packages\test\NUnit\lib\netstandard1.6\nunit.framework.dll</HintPath>
          <Private>True</Private>
          <Paket>True</Paket>
        </Reference>
      </ItemGroup>
    </When>
    <When Condition="$(TargetFrameworkIdentifier) == '.NETCore' And $(TargetFrameworkVersion) == 'v5.0'">
      <ItemGroup>
        <Reference Include="nunit.framework">
          <HintPath>..\..\packages\test\NUnit\lib\uap\nunit.framework.dll</HintPath>
          <Private>True</Private>
          <Paket>True</Paket>
        </Reference>
      </ItemGroup>
    </When>
    <When Condition="$(TargetFrameworkIdentifier) == 'Xamarin.iOS'">
      <ItemGroup>
        <Reference Include="nunit.framework">
          <HintPath>..\..\packages\test\NUnit\lib\xamarin.ios\nunit.framework.dll</HintPath>
          <Private>True</Private>
          <Paket>True</Paket>
        </Reference>
      </ItemGroup>
    </When>
  </Choose>
  <Choose>
    <When Condition="$(TargetFrameworkIdentifier) == '.NETStandard' And ($(TargetFrameworkVersion) == 'v1.3' Or $(TargetFrameworkVersion) == 'v1.4' Or $(TargetFrameworkVersion) == 'v1.5')">
      <ItemGroup>
        <Reference Include="System.AppContext">
          <HintPath>..\..\packages\test\System.AppContext\ref\netstandard1.3\System.AppContext.dll</HintPath>
          <Private>False</Private>
          <Paket>True</Paket>
        </Reference>
      </ItemGroup>
    </When>
    <When Condition="($(TargetFrameworkIdentifier) == '.NETCoreApp' And ($(TargetFrameworkVersion) == 'v1.0' Or $(TargetFrameworkVersion) == 'v1.1')) Or ($(TargetFrameworkIdentifier) == '.NETStandard' And $(TargetFrameworkVersion) == 'v1.6')">
      <ItemGroup>
        <Reference Include="System.AppContext">
          <HintPath>..\..\packages\test\System.AppContext\lib\netstandard1.6\System.AppContext.dll</HintPath>
          <Private>True</Private>
          <Paket>True</Paket>
        </Reference>
      </ItemGroup>
    </When>
    <When Condition="($(TargetFrameworkIdentifier) == '.NETCoreApp' And ($(TargetFrameworkVersion) == 'v1.0' Or $(TargetFrameworkVersion) == 'v1.1')) Or ($(TargetFrameworkIdentifier) == '.NETStandard' And $(TargetFrameworkVersion) == 'v1.6')">
      <ItemGroup>
        <Reference Include="System.AppContext">
          <HintPath>..\..\packages\test\System.AppContext\ref\netstandard1.6\System.AppContext.dll</HintPath>
          <Private>False</Private>
          <Paket>True</Paket>
        </Reference>
      </ItemGroup>
    </When>
  </Choose>
  <Choose>
    <When Condition="($(TargetFrameworkIdentifier) == '.NETCoreApp' And ($(TargetFrameworkVersion) == 'v1.0' Or $(TargetFrameworkVersion) == 'v1.1')) Or ($(TargetFrameworkIdentifier) == '.NETStandard' And ($(TargetFrameworkVersion) == 'v1.3' Or $(TargetFrameworkVersion) == 'v1.4' Or $(TargetFrameworkVersion) == 'v1.5' Or $(TargetFrameworkVersion) == 'v1.6'))">
      <ItemGroup>
        <Reference Include="System.Buffers">
          <HintPath>..\..\packages\test\System.Buffers\lib\netstandard1.1\System.Buffers.dll</HintPath>
          <Private>True</Private>
          <Paket>True</Paket>
        </Reference>
      </ItemGroup>
    </When>
    <When Condition="($(TargetFrameworkIdentifier) == '.NETCoreApp' And ($(TargetFrameworkVersion) == 'v1.0' Or $(TargetFrameworkVersion) == 'v1.1')) Or ($(TargetFrameworkIdentifier) == '.NETStandard' And ($(TargetFrameworkVersion) == 'v1.3' Or $(TargetFrameworkVersion) == 'v1.4' Or $(TargetFrameworkVersion) == 'v1.5' Or $(TargetFrameworkVersion) == 'v1.6'))">
      <ItemGroup>
        <Reference Include="System.Buffers">
          <HintPath>..\..\packages\test\System.Buffers\ref\netstandard1.1\System.Buffers.dll</HintPath>
          <Private>False</Private>
          <Paket>True</Paket>
        </Reference>
      </ItemGroup>
    </When>
  </Choose>
  <Choose>
    <When Condition="($(TargetFrameworkIdentifier) == '.NETCoreApp' And ($(TargetFrameworkVersion) == 'v1.0' Or $(TargetFrameworkVersion) == 'v1.1')) Or ($(TargetFrameworkIdentifier) == '.NETStandard' And $(TargetFrameworkVersion) == 'v1.6')">
      <ItemGroup>
        <Reference Include="System.Collections">
          <HintPath>..\..\packages\test\System.Collections\ref\netstandard1.3\System.Collections.dll</HintPath>
          <Private>False</Private>
          <Paket>True</Paket>
        </Reference>
      </ItemGroup>
    </When>
  </Choose>
  <Choose>
    <When Condition="($(TargetFrameworkIdentifier) == '.NETCoreApp' And ($(TargetFrameworkVersion) == 'v1.0' Or $(TargetFrameworkVersion) == 'v1.1')) Or ($(TargetFrameworkIdentifier) == '.NETStandard' And ($(TargetFrameworkVersion) == 'v1.3' Or $(TargetFrameworkVersion) == 'v1.4' Or $(TargetFrameworkVersion) == 'v1.5' Or $(TargetFrameworkVersion) == 'v1.6'))">
      <ItemGroup>
        <Reference Include="System.Collections.Concurrent">
          <HintPath>..\..\packages\test\System.Collections.Concurrent\lib\netstandard1.3\System.Collections.Concurrent.dll</HintPath>
          <Private>True</Private>
          <Paket>True</Paket>
        </Reference>
      </ItemGroup>
    </When>
    <When Condition="($(TargetFrameworkIdentifier) == '.NETCoreApp' And ($(TargetFrameworkVersion) == 'v1.0' Or $(TargetFrameworkVersion) == 'v1.1')) Or ($(TargetFrameworkIdentifier) == '.NETStandard' And ($(TargetFrameworkVersion) == 'v1.3' Or $(TargetFrameworkVersion) == 'v1.4' Or $(TargetFrameworkVersion) == 'v1.5' Or $(TargetFrameworkVersion) == 'v1.6'))">
      <ItemGroup>
        <Reference Include="System.Collections.Concurrent">
          <HintPath>..\..\packages\test\System.Collections.Concurrent\ref\netstandard1.3\System.Collections.Concurrent.dll</HintPath>
          <Private>False</Private>
          <Paket>True</Paket>
        </Reference>
      </ItemGroup>
    </When>
  </Choose>
  <Choose>
    <When Condition="($(TargetFrameworkIdentifier) == '.NETCoreApp' And ($(TargetFrameworkVersion) == 'v1.0' Or $(TargetFrameworkVersion) == 'v1.1' Or $(TargetFrameworkVersion) == 'v2.0')) Or ($(TargetFrameworkIdentifier) == '.NETStandard' And ($(TargetFrameworkVersion) == 'v1.3' Or $(TargetFrameworkVersion) == 'v1.4' Or $(TargetFrameworkVersion) == 'v1.5' Or $(TargetFrameworkVersion) == 'v1.6' Or $(TargetFrameworkVersion) == 'v2.0'))">
      <ItemGroup>
        <Reference Include="System.Console">
          <HintPath>..\..\packages\test\System.Console\ref\netstandard1.3\System.Console.dll</HintPath>
          <Private>False</Private>
          <Paket>True</Paket>
        </Reference>
      </ItemGroup>
    </When>
  </Choose>
  <Choose>
    <When Condition="($(TargetFrameworkIdentifier) == '.NETCoreApp' And ($(TargetFrameworkVersion) == 'v1.0' Or $(TargetFrameworkVersion) == 'v1.1')) Or ($(TargetFrameworkIdentifier) == '.NETStandard' And $(TargetFrameworkVersion) == 'v1.6')">
      <ItemGroup>
        <Reference Include="System.Diagnostics.Debug">
          <HintPath>..\..\packages\test\System.Diagnostics.Debug\ref\netstandard1.3\System.Diagnostics.Debug.dll</HintPath>
          <Private>False</Private>
          <Paket>True</Paket>
        </Reference>
      </ItemGroup>
    </When>
  </Choose>
  <Choose>
    <When Condition="($(TargetFrameworkIdentifier) == '.NETCoreApp' And ($(TargetFrameworkVersion) == 'v1.0' Or $(TargetFrameworkVersion) == 'v1.1')) Or ($(TargetFrameworkIdentifier) == '.NETStandard' And ($(TargetFrameworkVersion) == 'v1.3' Or $(TargetFrameworkVersion) == 'v1.4' Or $(TargetFrameworkVersion) == 'v1.5' Or $(TargetFrameworkVersion) == 'v1.6'))">
      <ItemGroup>
        <Reference Include="System.Diagnostics.DiagnosticSource">
          <HintPath>..\..\packages\test\System.Diagnostics.DiagnosticSource\lib\netstandard1.3\System.Diagnostics.DiagnosticSource.dll</HintPath>
          <Private>True</Private>
          <Paket>True</Paket>
        </Reference>
      </ItemGroup>
    </When>
  </Choose>
  <Choose>
    <When Condition="($(TargetFrameworkIdentifier) == '.NETCoreApp' And ($(TargetFrameworkVersion) == 'v1.0' Or $(TargetFrameworkVersion) == 'v1.1')) Or ($(TargetFrameworkIdentifier) == '.NETStandard' And $(TargetFrameworkVersion) == 'v1.6')">
      <ItemGroup>
        <Reference Include="System.Diagnostics.Tools">
          <HintPath>..\..\packages\test\System.Diagnostics.Tools\ref\netstandard1.0\System.Diagnostics.Tools.dll</HintPath>
          <Private>False</Private>
          <Paket>True</Paket>
        </Reference>
      </ItemGroup>
    </When>
  </Choose>
  <Choose>
    <When Condition="$(TargetFrameworkIdentifier) == '.NETStandard' And ($(TargetFrameworkVersion) == 'v1.3' Or $(TargetFrameworkVersion) == 'v1.4')">
      <ItemGroup>
        <Reference Include="System.Diagnostics.Tracing">
          <HintPath>..\..\packages\test\System.Diagnostics.Tracing\ref\netstandard1.3\System.Diagnostics.Tracing.dll</HintPath>
          <Private>False</Private>
          <Paket>True</Paket>
        </Reference>
      </ItemGroup>
    </When>
    <When Condition="($(TargetFrameworkIdentifier) == '.NETCoreApp' And ($(TargetFrameworkVersion) == 'v1.0' Or $(TargetFrameworkVersion) == 'v1.1')) Or ($(TargetFrameworkIdentifier) == '.NETStandard' And ($(TargetFrameworkVersion) == 'v1.5' Or $(TargetFrameworkVersion) == 'v1.6'))">
      <ItemGroup>
        <Reference Include="System.Diagnostics.Tracing">
          <HintPath>..\..\packages\test\System.Diagnostics.Tracing\ref\netstandard1.5\System.Diagnostics.Tracing.dll</HintPath>
          <Private>False</Private>
          <Paket>True</Paket>
        </Reference>
      </ItemGroup>
    </When>
  </Choose>
  <Choose>
    <When Condition="($(TargetFrameworkIdentifier) == '.NETCoreApp' And ($(TargetFrameworkVersion) == 'v1.0' Or $(TargetFrameworkVersion) == 'v1.1')) Or ($(TargetFrameworkIdentifier) == '.NETStandard' And $(TargetFrameworkVersion) == 'v1.6')">
      <ItemGroup>
        <Reference Include="System.Globalization">
          <HintPath>..\..\packages\test\System.Globalization\ref\netstandard1.3\System.Globalization.dll</HintPath>
          <Private>False</Private>
          <Paket>True</Paket>
        </Reference>
      </ItemGroup>
    </When>
  </Choose>
  <Choose>
    <When Condition="($(TargetFrameworkIdentifier) == '.NETCoreApp' And ($(TargetFrameworkVersion) == 'v1.0' Or $(TargetFrameworkVersion) == 'v1.1')) Or ($(TargetFrameworkIdentifier) == '.NETStandard' And ($(TargetFrameworkVersion) == 'v1.3' Or $(TargetFrameworkVersion) == 'v1.4' Or $(TargetFrameworkVersion) == 'v1.5' Or $(TargetFrameworkVersion) == 'v1.6'))">
      <ItemGroup>
        <Reference Include="System.Globalization.Calendars">
          <HintPath>..\..\packages\test\System.Globalization.Calendars\ref\netstandard1.3\System.Globalization.Calendars.dll</HintPath>
          <Private>False</Private>
          <Paket>True</Paket>
        </Reference>
      </ItemGroup>
    </When>
  </Choose>
  <Choose>
    <When Condition="($(TargetFrameworkIdentifier) == '.NETCoreApp' And ($(TargetFrameworkVersion) == 'v1.0' Or $(TargetFrameworkVersion) == 'v1.1')) Or ($(TargetFrameworkIdentifier) == '.NETStandard' And $(TargetFrameworkVersion) == 'v1.6')">
      <ItemGroup>
        <Reference Include="System.Globalization.Extensions">
          <HintPath>..\..\packages\test\System.Globalization.Extensions\ref\netstandard1.3\System.Globalization.Extensions.dll</HintPath>
          <Private>False</Private>
          <Paket>True</Paket>
        </Reference>
      </ItemGroup>
    </When>
  </Choose>
  <Choose>
    <When Condition="($(TargetFrameworkIdentifier) == '.NETCoreApp' And ($(TargetFrameworkVersion) == 'v1.0' Or $(TargetFrameworkVersion) == 'v1.1')) Or ($(TargetFrameworkIdentifier) == '.NETStandard' And $(TargetFrameworkVersion) == 'v1.6')">
      <ItemGroup>
        <Reference Include="System.IO">
          <HintPath>..\..\packages\test\System.IO\ref\netstandard1.5\System.IO.dll</HintPath>
          <Private>False</Private>
          <Paket>True</Paket>
        </Reference>
      </ItemGroup>
    </When>
  </Choose>
  <Choose>
    <When Condition="($(TargetFrameworkIdentifier) == '.NETCoreApp' And ($(TargetFrameworkVersion) == 'v1.0' Or $(TargetFrameworkVersion) == 'v1.1')) Or ($(TargetFrameworkIdentifier) == '.NETStandard' And ($(TargetFrameworkVersion) == 'v1.3' Or $(TargetFrameworkVersion) == 'v1.4' Or $(TargetFrameworkVersion) == 'v1.5' Or $(TargetFrameworkVersion) == 'v1.6'))">
      <ItemGroup>
        <Reference Include="System.IO.Compression">
          <HintPath>..\..\packages\test\System.IO.Compression\ref\netstandard1.3\System.IO.Compression.dll</HintPath>
          <Private>False</Private>
          <Paket>True</Paket>
        </Reference>
      </ItemGroup>
    </When>
  </Choose>
  <Choose>
    <When Condition="($(TargetFrameworkIdentifier) == '.NETCoreApp' And ($(TargetFrameworkVersion) == 'v1.0' Or $(TargetFrameworkVersion) == 'v1.1')) Or ($(TargetFrameworkIdentifier) == '.NETStandard' And ($(TargetFrameworkVersion) == 'v1.3' Or $(TargetFrameworkVersion) == 'v1.4' Or $(TargetFrameworkVersion) == 'v1.5' Or $(TargetFrameworkVersion) == 'v1.6')) Or ($(TargetFrameworkIdentifier) == '.NETCore' And $(TargetFrameworkVersion) == 'v5.0')">
      <ItemGroup>
        <Reference Include="System.IO.Compression.ZipFile">
          <HintPath>..\..\packages\test\System.IO.Compression.ZipFile\lib\netstandard1.3\System.IO.Compression.ZipFile.dll</HintPath>
          <Private>True</Private>
          <Paket>True</Paket>
        </Reference>
      </ItemGroup>
    </When>
    <When Condition="($(TargetFrameworkIdentifier) == '.NETCoreApp' And ($(TargetFrameworkVersion) == 'v1.0' Or $(TargetFrameworkVersion) == 'v1.1')) Or ($(TargetFrameworkIdentifier) == '.NETStandard' And ($(TargetFrameworkVersion) == 'v1.3' Or $(TargetFrameworkVersion) == 'v1.4' Or $(TargetFrameworkVersion) == 'v1.5' Or $(TargetFrameworkVersion) == 'v1.6'))">
      <ItemGroup>
        <Reference Include="System.IO.Compression.ZipFile">
          <HintPath>..\..\packages\test\System.IO.Compression.ZipFile\ref\netstandard1.3\System.IO.Compression.ZipFile.dll</HintPath>
          <Private>False</Private>
          <Paket>True</Paket>
        </Reference>
      </ItemGroup>
    </When>
  </Choose>
  <Choose>
    <When Condition="($(TargetFrameworkIdentifier) == '.NETCoreApp' And ($(TargetFrameworkVersion) == 'v1.0' Or $(TargetFrameworkVersion) == 'v1.1')) Or ($(TargetFrameworkIdentifier) == '.NETStandard' And ($(TargetFrameworkVersion) == 'v1.3' Or $(TargetFrameworkVersion) == 'v1.4' Or $(TargetFrameworkVersion) == 'v1.5' Or $(TargetFrameworkVersion) == 'v1.6'))">
      <ItemGroup>
        <Reference Include="System.IO.FileSystem">
          <HintPath>..\..\packages\test\System.IO.FileSystem\ref\netstandard1.3\System.IO.FileSystem.dll</HintPath>
          <Private>False</Private>
          <Paket>True</Paket>
        </Reference>
      </ItemGroup>
    </When>
  </Choose>
  <Choose>
    <When Condition="($(TargetFrameworkIdentifier) == '.NETCoreApp' And ($(TargetFrameworkVersion) == 'v1.0' Or $(TargetFrameworkVersion) == 'v1.1')) Or ($(TargetFrameworkIdentifier) == '.NETStandard' And ($(TargetFrameworkVersion) == 'v1.3' Or $(TargetFrameworkVersion) == 'v1.4' Or $(TargetFrameworkVersion) == 'v1.5' Or $(TargetFrameworkVersion) == 'v1.6')) Or ($(TargetFrameworkIdentifier) == '.NETCore' And $(TargetFrameworkVersion) == 'v5.0')">
      <ItemGroup>
        <Reference Include="System.IO.FileSystem.Primitives">
          <HintPath>..\..\packages\test\System.IO.FileSystem.Primitives\lib\netstandard1.3\System.IO.FileSystem.Primitives.dll</HintPath>
          <Private>True</Private>
          <Paket>True</Paket>
        </Reference>
      </ItemGroup>
    </When>
    <When Condition="($(TargetFrameworkIdentifier) == '.NETCoreApp' And ($(TargetFrameworkVersion) == 'v1.0' Or $(TargetFrameworkVersion) == 'v1.1')) Or ($(TargetFrameworkIdentifier) == '.NETStandard' And ($(TargetFrameworkVersion) == 'v1.3' Or $(TargetFrameworkVersion) == 'v1.4' Or $(TargetFrameworkVersion) == 'v1.5' Or $(TargetFrameworkVersion) == 'v1.6'))">
      <ItemGroup>
        <Reference Include="System.IO.FileSystem.Primitives">
          <HintPath>..\..\packages\test\System.IO.FileSystem.Primitives\ref\netstandard1.3\System.IO.FileSystem.Primitives.dll</HintPath>
          <Private>False</Private>
          <Paket>True</Paket>
        </Reference>
      </ItemGroup>
    </When>
  </Choose>
  <Choose>
    <When Condition="$(TargetFrameworkIdentifier) == '.NETStandard' And ($(TargetFrameworkVersion) == 'v1.3' Or $(TargetFrameworkVersion) == 'v1.4' Or $(TargetFrameworkVersion) == 'v1.5')">
      <ItemGroup>
        <Reference Include="System.Linq">
          <HintPath>..\..\packages\test\System.Linq\ref\netstandard1.0\System.Linq.dll</HintPath>
          <Private>False</Private>
          <Paket>True</Paket>
        </Reference>
      </ItemGroup>
    </When>
    <When Condition="($(TargetFrameworkIdentifier) == '.NETCoreApp' And ($(TargetFrameworkVersion) == 'v1.0' Or $(TargetFrameworkVersion) == 'v1.1' Or $(TargetFrameworkVersion) == 'v2.0')) Or ($(TargetFrameworkIdentifier) == '.NETStandard' And ($(TargetFrameworkVersion) == 'v1.6' Or $(TargetFrameworkVersion) == 'v2.0'))">
      <ItemGroup>
        <Reference Include="System.Linq">
          <HintPath>..\..\packages\test\System.Linq\lib\netstandard1.6\System.Linq.dll</HintPath>
          <Private>True</Private>
          <Paket>True</Paket>
        </Reference>
      </ItemGroup>
    </When>
    <When Condition="($(TargetFrameworkIdentifier) == '.NETCoreApp' And ($(TargetFrameworkVersion) == 'v1.0' Or $(TargetFrameworkVersion) == 'v1.1' Or $(TargetFrameworkVersion) == 'v2.0')) Or ($(TargetFrameworkIdentifier) == '.NETStandard' And ($(TargetFrameworkVersion) == 'v1.6' Or $(TargetFrameworkVersion) == 'v2.0'))">
      <ItemGroup>
        <Reference Include="System.Linq">
          <HintPath>..\..\packages\test\System.Linq\ref\netstandard1.6\System.Linq.dll</HintPath>
          <Private>False</Private>
          <Paket>True</Paket>
        </Reference>
      </ItemGroup>
    </When>
  </Choose>
  <Choose>
    <When Condition="($(TargetFrameworkIdentifier) == '.NETCoreApp' And ($(TargetFrameworkVersion) == 'v1.0' Or $(TargetFrameworkVersion) == 'v1.1')) Or ($(TargetFrameworkIdentifier) == '.NETStandard' And $(TargetFrameworkVersion) == 'v1.6')">
      <ItemGroup>
        <Reference Include="System.Linq.Expressions">
          <HintPath>..\..\packages\test\System.Linq.Expressions\lib\netstandard1.6\System.Linq.Expressions.dll</HintPath>
          <Private>True</Private>
          <Paket>True</Paket>
        </Reference>
      </ItemGroup>
    </When>
    <When Condition="($(TargetFrameworkIdentifier) == '.NETCoreApp' And ($(TargetFrameworkVersion) == 'v1.0' Or $(TargetFrameworkVersion) == 'v1.1')) Or ($(TargetFrameworkIdentifier) == '.NETStandard' And $(TargetFrameworkVersion) == 'v1.6')">
      <ItemGroup>
        <Reference Include="System.Linq.Expressions">
          <HintPath>..\..\packages\test\System.Linq.Expressions\ref\netstandard1.6\System.Linq.Expressions.dll</HintPath>
          <Private>False</Private>
          <Paket>True</Paket>
        </Reference>
      </ItemGroup>
    </When>
  </Choose>
  <Choose>
    <When Condition="($(TargetFrameworkIdentifier) == '.NETCoreApp' And ($(TargetFrameworkVersion) == 'v1.0' Or $(TargetFrameworkVersion) == 'v1.1')) Or ($(TargetFrameworkIdentifier) == '.NETStandard' And $(TargetFrameworkVersion) == 'v1.6')">
      <ItemGroup>
        <Reference Include="System.Linq.Queryable">
          <HintPath>..\..\packages\test\System.Linq.Queryable\ref\netstandard1.0\System.Linq.Queryable.dll</HintPath>
          <Private>False</Private>
          <Paket>True</Paket>
        </Reference>
      </ItemGroup>
    </When>
    <When Condition="($(TargetFrameworkIdentifier) == '.NETCoreApp' And ($(TargetFrameworkVersion) == 'v1.0' Or $(TargetFrameworkVersion) == 'v1.1')) Or ($(TargetFrameworkIdentifier) == '.NETStandard' And $(TargetFrameworkVersion) == 'v1.6')">
      <ItemGroup>
        <Reference Include="System.Linq.Queryable">
          <HintPath>..\..\packages\test\System.Linq.Queryable\lib\netstandard1.3\System.Linq.Queryable.dll</HintPath>
          <Private>True</Private>
          <Paket>True</Paket>
        </Reference>
      </ItemGroup>
    </When>
  </Choose>
  <Choose>
    <When Condition="($(TargetFrameworkIdentifier) == '.NETCoreApp' And ($(TargetFrameworkVersion) == 'v1.0' Or $(TargetFrameworkVersion) == 'v1.1')) Or ($(TargetFrameworkIdentifier) == '.NETStandard' And ($(TargetFrameworkVersion) == 'v1.3' Or $(TargetFrameworkVersion) == 'v1.4' Or $(TargetFrameworkVersion) == 'v1.5' Or $(TargetFrameworkVersion) == 'v1.6'))">
      <ItemGroup>
        <Reference Include="System.Net.Http">
          <HintPath>..\..\packages\test\System.Net.Http\ref\netstandard1.3\System.Net.Http.dll</HintPath>
          <Private>False</Private>
          <Paket>True</Paket>
        </Reference>
      </ItemGroup>
    </When>
  </Choose>
  <Choose>
    <When Condition="($(TargetFrameworkIdentifier) == '.NETCoreApp' And ($(TargetFrameworkVersion) == 'v1.0' Or $(TargetFrameworkVersion) == 'v1.1')) Or ($(TargetFrameworkIdentifier) == '.NETStandard' And ($(TargetFrameworkVersion) == 'v1.3' Or $(TargetFrameworkVersion) == 'v1.4' Or $(TargetFrameworkVersion) == 'v1.5' Or $(TargetFrameworkVersion) == 'v1.6'))">
      <ItemGroup>
        <Reference Include="System.Net.Primitives">
          <HintPath>..\..\packages\test\System.Net.Primitives\ref\netstandard1.3\System.Net.Primitives.dll</HintPath>
          <Private>False</Private>
          <Paket>True</Paket>
        </Reference>
      </ItemGroup>
    </When>
  </Choose>
  <Choose>
    <When Condition="($(TargetFrameworkIdentifier) == '.NETCoreApp' And ($(TargetFrameworkVersion) == 'v1.0' Or $(TargetFrameworkVersion) == 'v1.1')) Or ($(TargetFrameworkIdentifier) == '.NETStandard' And $(TargetFrameworkVersion) == 'v1.6')">
      <ItemGroup>
        <Reference Include="System.Net.Requests">
          <HintPath>..\..\packages\test\System.Net.Requests\ref\netstandard1.3\System.Net.Requests.dll</HintPath>
          <Private>False</Private>
          <Paket>True</Paket>
        </Reference>
      </ItemGroup>
    </When>
  </Choose>
  <Choose>
    <When Condition="($(TargetFrameworkIdentifier) == '.NETCoreApp' And ($(TargetFrameworkVersion) == 'v1.0' Or $(TargetFrameworkVersion) == 'v1.1')) Or ($(TargetFrameworkIdentifier) == '.NETStandard' And ($(TargetFrameworkVersion) == 'v1.3' Or $(TargetFrameworkVersion) == 'v1.4' Or $(TargetFrameworkVersion) == 'v1.5' Or $(TargetFrameworkVersion) == 'v1.6'))">
      <ItemGroup>
        <Reference Include="System.Net.Sockets">
          <HintPath>..\..\packages\test\System.Net.Sockets\ref\netstandard1.3\System.Net.Sockets.dll</HintPath>
          <Private>False</Private>
          <Paket>True</Paket>
        </Reference>
      </ItemGroup>
    </When>
  </Choose>
  <Choose>
    <When Condition="($(TargetFrameworkIdentifier) == '.NETCoreApp' And ($(TargetFrameworkVersion) == 'v1.0' Or $(TargetFrameworkVersion) == 'v1.1')) Or ($(TargetFrameworkIdentifier) == '.NETStandard' And $(TargetFrameworkVersion) == 'v1.6')">
      <ItemGroup>
        <Reference Include="System.Net.WebHeaderCollection">
          <HintPath>..\..\packages\test\System.Net.WebHeaderCollection\lib\netstandard1.3\System.Net.WebHeaderCollection.dll</HintPath>
          <Private>True</Private>
          <Paket>True</Paket>
        </Reference>
      </ItemGroup>
    </When>
    <When Condition="($(TargetFrameworkIdentifier) == '.NETCoreApp' And ($(TargetFrameworkVersion) == 'v1.0' Or $(TargetFrameworkVersion) == 'v1.1')) Or ($(TargetFrameworkIdentifier) == '.NETStandard' And $(TargetFrameworkVersion) == 'v1.6')">
      <ItemGroup>
        <Reference Include="System.Net.WebHeaderCollection">
          <HintPath>..\..\packages\test\System.Net.WebHeaderCollection\ref\netstandard1.3\System.Net.WebHeaderCollection.dll</HintPath>
          <Private>False</Private>
          <Paket>True</Paket>
        </Reference>
      </ItemGroup>
    </When>
  </Choose>
  <Choose>
    <When Condition="($(TargetFrameworkIdentifier) == '.NETCoreApp' And ($(TargetFrameworkVersion) == 'v1.0' Or $(TargetFrameworkVersion) == 'v1.1')) Or ($(TargetFrameworkIdentifier) == '.NETStandard' And ($(TargetFrameworkVersion) == 'v1.3' Or $(TargetFrameworkVersion) == 'v1.4' Or $(TargetFrameworkVersion) == 'v1.5' Or $(TargetFrameworkVersion) == 'v1.6'))">
      <ItemGroup>
        <Reference Include="System.ObjectModel">
          <HintPath>..\..\packages\test\System.ObjectModel\lib\netstandard1.3\System.ObjectModel.dll</HintPath>
          <Private>True</Private>
          <Paket>True</Paket>
        </Reference>
      </ItemGroup>
    </When>
    <When Condition="($(TargetFrameworkIdentifier) == '.NETCoreApp' And ($(TargetFrameworkVersion) == 'v1.0' Or $(TargetFrameworkVersion) == 'v1.1')) Or ($(TargetFrameworkIdentifier) == '.NETStandard' And ($(TargetFrameworkVersion) == 'v1.3' Or $(TargetFrameworkVersion) == 'v1.4' Or $(TargetFrameworkVersion) == 'v1.5' Or $(TargetFrameworkVersion) == 'v1.6'))">
      <ItemGroup>
        <Reference Include="System.ObjectModel">
          <HintPath>..\..\packages\test\System.ObjectModel\ref\netstandard1.3\System.ObjectModel.dll</HintPath>
          <Private>False</Private>
          <Paket>True</Paket>
        </Reference>
      </ItemGroup>
    </When>
  </Choose>
  <Choose>
    <When Condition="($(TargetFrameworkIdentifier) == '.NETCoreApp' And ($(TargetFrameworkVersion) == 'v1.0' Or $(TargetFrameworkVersion) == 'v1.1')) Or ($(TargetFrameworkIdentifier) == '.NETStandard' And $(TargetFrameworkVersion) == 'v1.6')">
      <ItemGroup>
        <Reference Include="System.Reflection">
          <HintPath>..\..\packages\test\System.Reflection\ref\netstandard1.5\System.Reflection.dll</HintPath>
          <Private>False</Private>
          <Paket>True</Paket>
        </Reference>
      </ItemGroup>
    </When>
  </Choose>
  <Choose>
    <When Condition="($(TargetFrameworkIdentifier) == '.NETCoreApp' And ($(TargetFrameworkVersion) == 'v1.0' Or $(TargetFrameworkVersion) == 'v1.1')) Or ($(TargetFrameworkIdentifier) == '.NETStandard' And $(TargetFrameworkVersion) == 'v1.6')">
      <ItemGroup>
        <Reference Include="System.Reflection.Emit">
          <HintPath>..\..\packages\test\System.Reflection.Emit\ref\netstandard1.1\System.Reflection.Emit.dll</HintPath>
          <Private>False</Private>
          <Paket>True</Paket>
        </Reference>
      </ItemGroup>
    </When>
    <When Condition="($(TargetFrameworkIdentifier) == '.NETCoreApp' And ($(TargetFrameworkVersion) == 'v1.0' Or $(TargetFrameworkVersion) == 'v1.1')) Or ($(TargetFrameworkIdentifier) == '.NETStandard' And $(TargetFrameworkVersion) == 'v1.6')">
      <ItemGroup>
        <Reference Include="System.Reflection.Emit">
          <HintPath>..\..\packages\test\System.Reflection.Emit\lib\netstandard1.3\System.Reflection.Emit.dll</HintPath>
          <Private>True</Private>
          <Paket>True</Paket>
        </Reference>
      </ItemGroup>
    </When>
  </Choose>
  <Choose>
    <When Condition="($(TargetFrameworkIdentifier) == '.NETCoreApp' And ($(TargetFrameworkVersion) == 'v1.0' Or $(TargetFrameworkVersion) == 'v1.1')) Or ($(TargetFrameworkIdentifier) == '.NETStandard' And $(TargetFrameworkVersion) == 'v1.6')">
      <ItemGroup>
        <Reference Include="System.Reflection.Emit.ILGeneration">
          <HintPath>..\..\packages\test\System.Reflection.Emit.ILGeneration\ref\netstandard1.0\System.Reflection.Emit.ILGeneration.dll</HintPath>
          <Private>False</Private>
          <Paket>True</Paket>
        </Reference>
      </ItemGroup>
    </When>
    <When Condition="($(TargetFrameworkIdentifier) == '.NETCoreApp' And ($(TargetFrameworkVersion) == 'v1.0' Or $(TargetFrameworkVersion) == 'v1.1')) Or ($(TargetFrameworkIdentifier) == '.NETStandard' And $(TargetFrameworkVersion) == 'v1.6')">
      <ItemGroup>
        <Reference Include="System.Reflection.Emit.ILGeneration">
          <HintPath>..\..\packages\test\System.Reflection.Emit.ILGeneration\lib\netstandard1.3\System.Reflection.Emit.ILGeneration.dll</HintPath>
          <Private>True</Private>
          <Paket>True</Paket>
        </Reference>
      </ItemGroup>
    </When>
  </Choose>
  <Choose>
    <When Condition="($(TargetFrameworkIdentifier) == '.NETCoreApp' And ($(TargetFrameworkVersion) == 'v1.0' Or $(TargetFrameworkVersion) == 'v1.1')) Or ($(TargetFrameworkIdentifier) == '.NETStandard' And $(TargetFrameworkVersion) == 'v1.6')">
      <ItemGroup>
        <Reference Include="System.Reflection.Emit.Lightweight">
          <HintPath>..\..\packages\test\System.Reflection.Emit.Lightweight\ref\netstandard1.0\System.Reflection.Emit.Lightweight.dll</HintPath>
          <Private>False</Private>
          <Paket>True</Paket>
        </Reference>
      </ItemGroup>
    </When>
    <When Condition="($(TargetFrameworkIdentifier) == '.NETCoreApp' And ($(TargetFrameworkVersion) == 'v1.0' Or $(TargetFrameworkVersion) == 'v1.1')) Or ($(TargetFrameworkIdentifier) == '.NETStandard' And $(TargetFrameworkVersion) == 'v1.6')">
      <ItemGroup>
        <Reference Include="System.Reflection.Emit.Lightweight">
          <HintPath>..\..\packages\test\System.Reflection.Emit.Lightweight\lib\netstandard1.3\System.Reflection.Emit.Lightweight.dll</HintPath>
          <Private>True</Private>
          <Paket>True</Paket>
        </Reference>
      </ItemGroup>
    </When>
  </Choose>
  <Choose>
    <When Condition="($(TargetFrameworkIdentifier) == '.NETCoreApp' And ($(TargetFrameworkVersion) == 'v1.0' Or $(TargetFrameworkVersion) == 'v1.1')) Or ($(TargetFrameworkIdentifier) == '.NETStandard' And $(TargetFrameworkVersion) == 'v1.6')">
      <ItemGroup>
        <Reference Include="System.Reflection.Extensions">
          <HintPath>..\..\packages\test\System.Reflection.Extensions\ref\netstandard1.0\System.Reflection.Extensions.dll</HintPath>
          <Private>False</Private>
          <Paket>True</Paket>
        </Reference>
      </ItemGroup>
    </When>
  </Choose>
  <Choose>
    <When Condition="($(TargetFrameworkIdentifier) == '.NETCoreApp' And ($(TargetFrameworkVersion) == 'v1.0' Or $(TargetFrameworkVersion) == 'v1.1')) Or ($(TargetFrameworkIdentifier) == '.NETStandard' And ($(TargetFrameworkVersion) == 'v1.3' Or $(TargetFrameworkVersion) == 'v1.4' Or $(TargetFrameworkVersion) == 'v1.5' Or $(TargetFrameworkVersion) == 'v1.6'))">
      <ItemGroup>
        <Reference Include="System.Reflection.Primitives">
          <HintPath>..\..\packages\test\System.Reflection.Primitives\ref\netstandard1.0\System.Reflection.Primitives.dll</HintPath>
          <Private>False</Private>
          <Paket>True</Paket>
        </Reference>
      </ItemGroup>
    </When>
  </Choose>
  <Choose>
    <When Condition="$(TargetFrameworkIdentifier) == '.NETCoreApp' And ($(TargetFrameworkVersion) == 'v1.0' Or $(TargetFrameworkVersion) == 'v1.1')">
      <ItemGroup>
        <Reference Include="System.Reflection.TypeExtensions">
          <HintPath>..\..\packages\test\System.Reflection.TypeExtensions\lib\netcoreapp1.0\System.Reflection.TypeExtensions.dll</HintPath>
          <Private>True</Private>
          <Paket>True</Paket>
        </Reference>
      </ItemGroup>
    </When>
    <When Condition="$(TargetFrameworkIdentifier) == '.NETStandard' And $(TargetFrameworkVersion) == 'v1.6'">
      <ItemGroup>
        <Reference Include="System.Reflection.TypeExtensions">
          <HintPath>..\..\packages\test\System.Reflection.TypeExtensions\lib\netstandard1.5\System.Reflection.TypeExtensions.dll</HintPath>
          <Private>True</Private>
          <Paket>True</Paket>
        </Reference>
      </ItemGroup>
    </When>
    <When Condition="($(TargetFrameworkIdentifier) == '.NETCoreApp' And ($(TargetFrameworkVersion) == 'v1.0' Or $(TargetFrameworkVersion) == 'v1.1')) Or ($(TargetFrameworkIdentifier) == '.NETStandard' And $(TargetFrameworkVersion) == 'v1.6')">
      <ItemGroup>
        <Reference Include="System.Reflection.TypeExtensions">
          <HintPath>..\..\packages\test\System.Reflection.TypeExtensions\ref\netstandard1.5\System.Reflection.TypeExtensions.dll</HintPath>
          <Private>False</Private>
          <Paket>True</Paket>
        </Reference>
      </ItemGroup>
    </When>
  </Choose>
  <Choose>
    <When Condition="($(TargetFrameworkIdentifier) == '.NETCoreApp' And ($(TargetFrameworkVersion) == 'v1.0' Or $(TargetFrameworkVersion) == 'v1.1')) Or ($(TargetFrameworkIdentifier) == '.NETStandard' And $(TargetFrameworkVersion) == 'v1.6')">
      <ItemGroup>
        <Reference Include="System.Resources.ResourceManager">
          <HintPath>..\..\packages\test\System.Resources.ResourceManager\ref\netstandard1.0\System.Resources.ResourceManager.dll</HintPath>
          <Private>False</Private>
          <Paket>True</Paket>
        </Reference>
      </ItemGroup>
    </When>
  </Choose>
  <Choose>
    <When Condition="($(TargetFrameworkIdentifier) == '.NETCoreApp' And ($(TargetFrameworkVersion) == 'v1.0' Or $(TargetFrameworkVersion) == 'v1.1')) Or ($(TargetFrameworkIdentifier) == '.NETStandard' And $(TargetFrameworkVersion) == 'v1.6')">
      <ItemGroup>
        <Reference Include="System.Runtime">
          <HintPath>..\..\packages\test\System.Runtime\ref\netstandard1.5\System.Runtime.dll</HintPath>
          <Private>False</Private>
          <Paket>True</Paket>
        </Reference>
      </ItemGroup>
    </When>
  </Choose>
  <Choose>
    <When Condition="$(TargetFrameworkIdentifier) == '.NETStandard' And ($(TargetFrameworkVersion) == 'v1.3' Or $(TargetFrameworkVersion) == 'v1.4')">
      <ItemGroup>
        <Reference Include="System.Runtime.Extensions">
          <HintPath>..\..\packages\test\System.Runtime.Extensions\ref\netstandard1.3\System.Runtime.Extensions.dll</HintPath>
          <Private>False</Private>
          <Paket>True</Paket>
        </Reference>
      </ItemGroup>
    </When>
    <When Condition="($(TargetFrameworkIdentifier) == '.NETCoreApp' And ($(TargetFrameworkVersion) == 'v1.0' Or $(TargetFrameworkVersion) == 'v1.1' Or $(TargetFrameworkVersion) == 'v2.0')) Or ($(TargetFrameworkIdentifier) == '.NETStandard' And ($(TargetFrameworkVersion) == 'v1.5' Or $(TargetFrameworkVersion) == 'v1.6' Or $(TargetFrameworkVersion) == 'v2.0'))">
      <ItemGroup>
        <Reference Include="System.Runtime.Extensions">
          <HintPath>..\..\packages\test\System.Runtime.Extensions\ref\netstandard1.5\System.Runtime.Extensions.dll</HintPath>
          <Private>False</Private>
          <Paket>True</Paket>
        </Reference>
      </ItemGroup>
    </When>
  </Choose>
  <Choose>
    <When Condition="($(TargetFrameworkIdentifier) == '.NETCoreApp' And ($(TargetFrameworkVersion) == 'v1.0' Or $(TargetFrameworkVersion) == 'v1.1')) Or ($(TargetFrameworkIdentifier) == '.NETStandard' And ($(TargetFrameworkVersion) == 'v1.3' Or $(TargetFrameworkVersion) == 'v1.4' Or $(TargetFrameworkVersion) == 'v1.5' Or $(TargetFrameworkVersion) == 'v1.6'))">
      <ItemGroup>
        <Reference Include="System.Runtime.Handles">
          <HintPath>..\..\packages\test\System.Runtime.Handles\ref\netstandard1.3\System.Runtime.Handles.dll</HintPath>
          <Private>False</Private>
          <Paket>True</Paket>
        </Reference>
      </ItemGroup>
    </When>
  </Choose>
  <Choose>
    <When Condition="$(TargetFrameworkIdentifier) == '.NETCoreApp' And ($(TargetFrameworkVersion) == 'v1.1' Or $(TargetFrameworkVersion) == 'v2.0')">
      <ItemGroup>
        <Reference Include="System.Runtime.InteropServices">
          <HintPath>..\..\packages\test\System.Runtime.InteropServices\ref\netcoreapp1.1\System.Runtime.InteropServices.dll</HintPath>
          <Private>False</Private>
          <Paket>True</Paket>
        </Reference>
      </ItemGroup>
    </When>
    <When Condition="$(TargetFrameworkIdentifier) == '.NETStandard' And ($(TargetFrameworkVersion) == 'v1.3' Or $(TargetFrameworkVersion) == 'v1.4')">
      <ItemGroup>
        <Reference Include="System.Runtime.InteropServices">
          <HintPath>..\..\packages\test\System.Runtime.InteropServices\ref\netstandard1.3\System.Runtime.InteropServices.dll</HintPath>
          <Private>False</Private>
          <Paket>True</Paket>
        </Reference>
      </ItemGroup>
    </When>
    <When Condition="($(TargetFrameworkIdentifier) == '.NETCoreApp' And $(TargetFrameworkVersion) == 'v1.0') Or ($(TargetFrameworkIdentifier) == '.NETStandard' And ($(TargetFrameworkVersion) == 'v1.5' Or $(TargetFrameworkVersion) == 'v1.6' Or $(TargetFrameworkVersion) == 'v2.0'))">
      <ItemGroup>
        <Reference Include="System.Runtime.InteropServices">
          <HintPath>..\..\packages\test\System.Runtime.InteropServices\ref\netstandard1.5\System.Runtime.InteropServices.dll</HintPath>
          <Private>False</Private>
          <Paket>True</Paket>
        </Reference>
      </ItemGroup>
    </When>
  </Choose>
  <Choose>
    <When Condition="($(TargetFrameworkIdentifier) == '.NETCoreApp' And ($(TargetFrameworkVersion) == 'v1.0' Or $(TargetFrameworkVersion) == 'v1.1')) Or ($(TargetFrameworkIdentifier) == '.NETStandard' And ($(TargetFrameworkVersion) == 'v1.3' Or $(TargetFrameworkVersion) == 'v1.4' Or $(TargetFrameworkVersion) == 'v1.5' Or $(TargetFrameworkVersion) == 'v1.6'))">
      <ItemGroup>
        <Reference Include="System.Runtime.InteropServices.RuntimeInformation">
          <HintPath>..\..\packages\test\System.Runtime.InteropServices.RuntimeInformation\lib\netstandard1.1\System.Runtime.InteropServices.RuntimeInformation.dll</HintPath>
          <Private>True</Private>
          <Paket>True</Paket>
        </Reference>
      </ItemGroup>
    </When>
    <When Condition="($(TargetFrameworkIdentifier) == '.NETCoreApp' And ($(TargetFrameworkVersion) == 'v1.0' Or $(TargetFrameworkVersion) == 'v1.1')) Or ($(TargetFrameworkIdentifier) == '.NETStandard' And ($(TargetFrameworkVersion) == 'v1.3' Or $(TargetFrameworkVersion) == 'v1.4' Or $(TargetFrameworkVersion) == 'v1.5' Or $(TargetFrameworkVersion) == 'v1.6'))">
      <ItemGroup>
        <Reference Include="System.Runtime.InteropServices.RuntimeInformation">
          <HintPath>..\..\packages\test\System.Runtime.InteropServices.RuntimeInformation\ref\netstandard1.1\System.Runtime.InteropServices.RuntimeInformation.dll</HintPath>
          <Private>False</Private>
          <Paket>True</Paket>
        </Reference>
      </ItemGroup>
    </When>
    <When Condition="$(TargetFrameworkIdentifier) == '.NETCore' And $(TargetFrameworkVersion) == 'v5.0'">
      <ItemGroup>
        <Reference Include="System.Runtime.InteropServices.RuntimeInformation">
          <HintPath>..\..\packages\test\System.Runtime.InteropServices.RuntimeInformation\lib\wpa81\System.Runtime.InteropServices.RuntimeInformation.dll</HintPath>
          <Private>True</Private>
          <Paket>True</Paket>
        </Reference>
      </ItemGroup>
    </When>
  </Choose>
  <Choose>
    <When Condition="($(TargetFrameworkIdentifier) == '.NETCoreApp' And ($(TargetFrameworkVersion) == 'v1.0' Or $(TargetFrameworkVersion) == 'v1.1' Or $(TargetFrameworkVersion) == 'v2.0')) Or ($(TargetFrameworkIdentifier) == '.NETStandard' And ($(TargetFrameworkVersion) == 'v1.6' Or $(TargetFrameworkVersion) == 'v2.0'))">
      <ItemGroup>
        <Reference Include="System.Runtime.Loader">
          <HintPath>..\..\packages\test\System.Runtime.Loader\lib\netstandard1.5\System.Runtime.Loader.dll</HintPath>
          <Private>True</Private>
          <Paket>True</Paket>
        </Reference>
      </ItemGroup>
    </When>
    <When Condition="($(TargetFrameworkIdentifier) == '.NETCoreApp' And ($(TargetFrameworkVersion) == 'v1.0' Or $(TargetFrameworkVersion) == 'v1.1' Or $(TargetFrameworkVersion) == 'v2.0')) Or ($(TargetFrameworkIdentifier) == '.NETStandard' And ($(TargetFrameworkVersion) == 'v1.6' Or $(TargetFrameworkVersion) == 'v2.0'))">
      <ItemGroup>
        <Reference Include="System.Runtime.Loader">
          <HintPath>..\..\packages\test\System.Runtime.Loader\ref\netstandard1.5\System.Runtime.Loader.dll</HintPath>
          <Private>False</Private>
          <Paket>True</Paket>
        </Reference>
      </ItemGroup>
    </When>
  </Choose>
  <Choose>
    <When Condition="($(TargetFrameworkIdentifier) == '.NETCoreApp' And ($(TargetFrameworkVersion) == 'v1.0' Or $(TargetFrameworkVersion) == 'v1.1')) Or ($(TargetFrameworkIdentifier) == '.NETStandard' And $(TargetFrameworkVersion) == 'v1.6')">
      <ItemGroup>
        <Reference Include="System.Runtime.Numerics">
          <HintPath>..\..\packages\test\System.Runtime.Numerics\ref\netstandard1.1\System.Runtime.Numerics.dll</HintPath>
          <Private>False</Private>
          <Paket>True</Paket>
        </Reference>
      </ItemGroup>
    </When>
    <When Condition="($(TargetFrameworkIdentifier) == '.NETCoreApp' And ($(TargetFrameworkVersion) == 'v1.0' Or $(TargetFrameworkVersion) == 'v1.1')) Or ($(TargetFrameworkIdentifier) == '.NETStandard' And $(TargetFrameworkVersion) == 'v1.6')">
      <ItemGroup>
        <Reference Include="System.Runtime.Numerics">
          <HintPath>..\..\packages\test\System.Runtime.Numerics\lib\netstandard1.3\System.Runtime.Numerics.dll</HintPath>
          <Private>True</Private>
          <Paket>True</Paket>
        </Reference>
      </ItemGroup>
    </When>
  </Choose>
  <Choose>
    <When Condition="$(TargetFrameworkIdentifier) == '.NETStandard' And $(TargetFrameworkVersion) == 'v1.3'">
      <ItemGroup>
        <Reference Include="System.Security.Cryptography.Algorithms">
          <HintPath>..\..\packages\test\System.Security.Cryptography.Algorithms\ref\netstandard1.3\System.Security.Cryptography.Algorithms.dll</HintPath>
          <Private>False</Private>
          <Paket>True</Paket>
        </Reference>
      </ItemGroup>
    </When>
    <When Condition="$(TargetFrameworkIdentifier) == '.NETStandard' And ($(TargetFrameworkVersion) == 'v1.4' Or $(TargetFrameworkVersion) == 'v1.5')">
      <ItemGroup>
        <Reference Include="System.Security.Cryptography.Algorithms">
          <HintPath>..\..\packages\test\System.Security.Cryptography.Algorithms\ref\netstandard1.4\System.Security.Cryptography.Algorithms.dll</HintPath>
          <Private>False</Private>
          <Paket>True</Paket>
        </Reference>
      </ItemGroup>
    </When>
    <When Condition="($(TargetFrameworkIdentifier) == '.NETCoreApp' And ($(TargetFrameworkVersion) == 'v1.0' Or $(TargetFrameworkVersion) == 'v1.1')) Or ($(TargetFrameworkIdentifier) == '.NETStandard' And $(TargetFrameworkVersion) == 'v1.6')">
      <ItemGroup>
        <Reference Include="System.Security.Cryptography.Algorithms">
          <HintPath>..\..\packages\test\System.Security.Cryptography.Algorithms\ref\netstandard1.6\System.Security.Cryptography.Algorithms.dll</HintPath>
          <Private>False</Private>
          <Paket>True</Paket>
        </Reference>
      </ItemGroup>
    </When>
  </Choose>
  <Choose>
    <When Condition="($(TargetFrameworkIdentifier) == '.NETCoreApp' And ($(TargetFrameworkVersion) == 'v1.0' Or $(TargetFrameworkVersion) == 'v1.1')) Or ($(TargetFrameworkIdentifier) == '.NETStandard' And $(TargetFrameworkVersion) == 'v1.6')">
      <ItemGroup>
        <Reference Include="System.Security.Cryptography.Cng">
          <HintPath>..\..\packages\test\System.Security.Cryptography.Cng\lib\netstandard1.6\System.Security.Cryptography.Cng.dll</HintPath>
          <Private>True</Private>
          <Paket>True</Paket>
        </Reference>
      </ItemGroup>
    </When>
    <When Condition="($(TargetFrameworkIdentifier) == '.NETCoreApp' And ($(TargetFrameworkVersion) == 'v1.0' Or $(TargetFrameworkVersion) == 'v1.1')) Or ($(TargetFrameworkIdentifier) == '.NETStandard' And $(TargetFrameworkVersion) == 'v1.6')">
      <ItemGroup>
        <Reference Include="System.Security.Cryptography.Cng">
          <HintPath>..\..\packages\test\System.Security.Cryptography.Cng\ref\netstandard1.6\System.Security.Cryptography.Cng.dll</HintPath>
          <Private>False</Private>
          <Paket>True</Paket>
        </Reference>
      </ItemGroup>
    </When>
  </Choose>
  <Choose>
    <When Condition="($(TargetFrameworkIdentifier) == '.NETCoreApp' And ($(TargetFrameworkVersion) == 'v1.0' Or $(TargetFrameworkVersion) == 'v1.1')) Or ($(TargetFrameworkIdentifier) == '.NETStandard' And $(TargetFrameworkVersion) == 'v1.6')">
      <ItemGroup>
        <Reference Include="System.Security.Cryptography.Csp">
          <HintPath>..\..\packages\test\System.Security.Cryptography.Csp\ref\netstandard1.3\System.Security.Cryptography.Csp.dll</HintPath>
          <Private>False</Private>
          <Paket>True</Paket>
        </Reference>
      </ItemGroup>
    </When>
  </Choose>
  <Choose>
    <When Condition="($(TargetFrameworkIdentifier) == '.NETCoreApp' And ($(TargetFrameworkVersion) == 'v1.0' Or $(TargetFrameworkVersion) == 'v1.1')) Or ($(TargetFrameworkIdentifier) == '.NETStandard' And ($(TargetFrameworkVersion) == 'v1.3' Or $(TargetFrameworkVersion) == 'v1.4' Or $(TargetFrameworkVersion) == 'v1.5' Or $(TargetFrameworkVersion) == 'v1.6'))">
      <ItemGroup>
        <Reference Include="System.Security.Cryptography.Encoding">
          <HintPath>..\..\packages\test\System.Security.Cryptography.Encoding\ref\netstandard1.3\System.Security.Cryptography.Encoding.dll</HintPath>
          <Private>False</Private>
          <Paket>True</Paket>
        </Reference>
      </ItemGroup>
    </When>
  </Choose>
  <Choose>
    <When Condition="($(TargetFrameworkIdentifier) == '.NETCoreApp' And ($(TargetFrameworkVersion) == 'v1.0' Or $(TargetFrameworkVersion) == 'v1.1')) Or ($(TargetFrameworkIdentifier) == '.NETStandard' And $(TargetFrameworkVersion) == 'v1.6')">
      <ItemGroup>
        <Reference Include="System.Security.Cryptography.OpenSsl">
          <HintPath>..\..\packages\test\System.Security.Cryptography.OpenSsl\lib\netstandard1.6\System.Security.Cryptography.OpenSsl.dll</HintPath>
          <Private>True</Private>
          <Paket>True</Paket>
        </Reference>
      </ItemGroup>
    </When>
    <When Condition="($(TargetFrameworkIdentifier) == '.NETCoreApp' And ($(TargetFrameworkVersion) == 'v1.0' Or $(TargetFrameworkVersion) == 'v1.1')) Or ($(TargetFrameworkIdentifier) == '.NETStandard' And $(TargetFrameworkVersion) == 'v1.6')">
      <ItemGroup>
        <Reference Include="System.Security.Cryptography.OpenSsl">
          <HintPath>..\..\packages\test\System.Security.Cryptography.OpenSsl\ref\netstandard1.6\System.Security.Cryptography.OpenSsl.dll</HintPath>
          <Private>False</Private>
          <Paket>True</Paket>
        </Reference>
      </ItemGroup>
    </When>
  </Choose>
  <Choose>
    <When Condition="($(TargetFrameworkIdentifier) == '.NETCoreApp' And ($(TargetFrameworkVersion) == 'v1.0' Or $(TargetFrameworkVersion) == 'v1.1')) Or ($(TargetFrameworkIdentifier) == '.NETStandard' And ($(TargetFrameworkVersion) == 'v1.3' Or $(TargetFrameworkVersion) == 'v1.4' Or $(TargetFrameworkVersion) == 'v1.5' Or $(TargetFrameworkVersion) == 'v1.6')) Or ($(TargetFrameworkIdentifier) == '.NETCore' And $(TargetFrameworkVersion) == 'v5.0')">
      <ItemGroup>
        <Reference Include="System.Security.Cryptography.Primitives">
          <HintPath>..\..\packages\test\System.Security.Cryptography.Primitives\lib\netstandard1.3\System.Security.Cryptography.Primitives.dll</HintPath>
          <Private>True</Private>
          <Paket>True</Paket>
        </Reference>
      </ItemGroup>
    </When>
    <When Condition="($(TargetFrameworkIdentifier) == '.NETCoreApp' And ($(TargetFrameworkVersion) == 'v1.0' Or $(TargetFrameworkVersion) == 'v1.1')) Or ($(TargetFrameworkIdentifier) == '.NETStandard' And ($(TargetFrameworkVersion) == 'v1.3' Or $(TargetFrameworkVersion) == 'v1.4' Or $(TargetFrameworkVersion) == 'v1.5' Or $(TargetFrameworkVersion) == 'v1.6'))">
      <ItemGroup>
        <Reference Include="System.Security.Cryptography.Primitives">
          <HintPath>..\..\packages\test\System.Security.Cryptography.Primitives\ref\netstandard1.3\System.Security.Cryptography.Primitives.dll</HintPath>
          <Private>False</Private>
          <Paket>True</Paket>
        </Reference>
      </ItemGroup>
    </When>
  </Choose>
  <Choose>
    <When Condition="$(TargetFrameworkIdentifier) == '.NETStandard' And $(TargetFrameworkVersion) == 'v1.3'">
      <ItemGroup>
        <Reference Include="System.Security.Cryptography.X509Certificates">
          <HintPath>..\..\packages\test\System.Security.Cryptography.X509Certificates\ref\netstandard1.3\System.Security.Cryptography.X509Certificates.dll</HintPath>
          <Private>False</Private>
          <Paket>True</Paket>
        </Reference>
      </ItemGroup>
    </When>
    <When Condition="($(TargetFrameworkIdentifier) == '.NETCoreApp' And ($(TargetFrameworkVersion) == 'v1.0' Or $(TargetFrameworkVersion) == 'v1.1')) Or ($(TargetFrameworkIdentifier) == '.NETStandard' And ($(TargetFrameworkVersion) == 'v1.4' Or $(TargetFrameworkVersion) == 'v1.5' Or $(TargetFrameworkVersion) == 'v1.6'))">
      <ItemGroup>
        <Reference Include="System.Security.Cryptography.X509Certificates">
          <HintPath>..\..\packages\test\System.Security.Cryptography.X509Certificates\ref\netstandard1.4\System.Security.Cryptography.X509Certificates.dll</HintPath>
          <Private>False</Private>
          <Paket>True</Paket>
        </Reference>
      </ItemGroup>
    </When>
  </Choose>
  <Choose>
    <When Condition="($(TargetFrameworkIdentifier) == '.NETCoreApp' And ($(TargetFrameworkVersion) == 'v1.0' Or $(TargetFrameworkVersion) == 'v1.1')) Or ($(TargetFrameworkIdentifier) == '.NETStandard' And ($(TargetFrameworkVersion) == 'v1.3' Or $(TargetFrameworkVersion) == 'v1.4' Or $(TargetFrameworkVersion) == 'v1.5' Or $(TargetFrameworkVersion) == 'v1.6'))">
      <ItemGroup>
        <Reference Include="System.Text.Encoding">
          <HintPath>..\..\packages\test\System.Text.Encoding\ref\netstandard1.3\System.Text.Encoding.dll</HintPath>
          <Private>False</Private>
          <Paket>True</Paket>
        </Reference>
      </ItemGroup>
    </When>
  </Choose>
  <Choose>
    <When Condition="($(TargetFrameworkIdentifier) == '.NETCoreApp' And ($(TargetFrameworkVersion) == 'v1.0' Or $(TargetFrameworkVersion) == 'v1.1')) Or ($(TargetFrameworkIdentifier) == '.NETStandard' And ($(TargetFrameworkVersion) == 'v1.3' Or $(TargetFrameworkVersion) == 'v1.4' Or $(TargetFrameworkVersion) == 'v1.5' Or $(TargetFrameworkVersion) == 'v1.6'))">
      <ItemGroup>
        <Reference Include="System.Text.Encoding.Extensions">
          <HintPath>..\..\packages\test\System.Text.Encoding.Extensions\ref\netstandard1.3\System.Text.Encoding.Extensions.dll</HintPath>
          <Private>False</Private>
          <Paket>True</Paket>
        </Reference>
      </ItemGroup>
    </When>
  </Choose>
  <Choose>
    <When Condition="$(TargetFrameworkIdentifier) == '.NETCoreApp' And $(TargetFrameworkVersion) == 'v1.1'">
      <ItemGroup>
        <Reference Include="System.Text.RegularExpressions">
          <HintPath>..\..\packages\test\System.Text.RegularExpressions\ref\netcoreapp1.1\System.Text.RegularExpressions.dll</HintPath>
          <Private>False</Private>
          <Paket>True</Paket>
        </Reference>
      </ItemGroup>
    </When>
    <When Condition="($(TargetFrameworkIdentifier) == '.NETCoreApp' And ($(TargetFrameworkVersion) == 'v1.0' Or $(TargetFrameworkVersion) == 'v1.1')) Or ($(TargetFrameworkIdentifier) == '.NETStandard' And $(TargetFrameworkVersion) == 'v1.6')">
      <ItemGroup>
        <Reference Include="System.Text.RegularExpressions">
          <HintPath>..\..\packages\test\System.Text.RegularExpressions\lib\netstandard1.6\System.Text.RegularExpressions.dll</HintPath>
          <Private>True</Private>
          <Paket>True</Paket>
        </Reference>
      </ItemGroup>
    </When>
    <When Condition="($(TargetFrameworkIdentifier) == '.NETCoreApp' And $(TargetFrameworkVersion) == 'v1.0') Or ($(TargetFrameworkIdentifier) == '.NETStandard' And $(TargetFrameworkVersion) == 'v1.6')">
      <ItemGroup>
        <Reference Include="System.Text.RegularExpressions">
          <HintPath>..\..\packages\test\System.Text.RegularExpressions\ref\netstandard1.6\System.Text.RegularExpressions.dll</HintPath>
          <Private>False</Private>
          <Paket>True</Paket>
        </Reference>
      </ItemGroup>
    </When>
  </Choose>
  <Choose>
    <When Condition="($(TargetFrameworkIdentifier) == '.NETCoreApp' And ($(TargetFrameworkVersion) == 'v1.0' Or $(TargetFrameworkVersion) == 'v1.1' Or $(TargetFrameworkVersion) == 'v2.0')) Or ($(TargetFrameworkIdentifier) == '.NETStandard' And ($(TargetFrameworkVersion) == 'v1.3' Or $(TargetFrameworkVersion) == 'v1.4' Or $(TargetFrameworkVersion) == 'v1.5' Or $(TargetFrameworkVersion) == 'v1.6' Or $(TargetFrameworkVersion) == 'v2.0'))">
      <ItemGroup>
        <Reference Include="System.Threading">
          <HintPath>..\..\packages\test\System.Threading\lib\netstandard1.3\System.Threading.dll</HintPath>
          <Private>True</Private>
          <Paket>True</Paket>
        </Reference>
      </ItemGroup>
    </When>
    <When Condition="($(TargetFrameworkIdentifier) == '.NETCoreApp' And ($(TargetFrameworkVersion) == 'v1.0' Or $(TargetFrameworkVersion) == 'v1.1' Or $(TargetFrameworkVersion) == 'v2.0')) Or ($(TargetFrameworkIdentifier) == '.NETStandard' And ($(TargetFrameworkVersion) == 'v1.3' Or $(TargetFrameworkVersion) == 'v1.4' Or $(TargetFrameworkVersion) == 'v1.5' Or $(TargetFrameworkVersion) == 'v1.6' Or $(TargetFrameworkVersion) == 'v2.0'))">
      <ItemGroup>
        <Reference Include="System.Threading">
          <HintPath>..\..\packages\test\System.Threading\ref\netstandard1.3\System.Threading.dll</HintPath>
          <Private>False</Private>
          <Paket>True</Paket>
        </Reference>
      </ItemGroup>
    </When>
  </Choose>
  <Choose>
    <When Condition="($(TargetFrameworkIdentifier) == '.NETCoreApp' And ($(TargetFrameworkVersion) == 'v1.0' Or $(TargetFrameworkVersion) == 'v1.1')) Or ($(TargetFrameworkIdentifier) == '.NETStandard' And $(TargetFrameworkVersion) == 'v1.6')">
      <ItemGroup>
        <Reference Include="System.Threading.Tasks">
          <HintPath>..\..\packages\test\System.Threading.Tasks\ref\netstandard1.3\System.Threading.Tasks.dll</HintPath>
          <Private>False</Private>
          <Paket>True</Paket>
        </Reference>
      </ItemGroup>
    </When>
  </Choose>
  <Choose>
    <When Condition="($(TargetFrameworkIdentifier) == '.NETCoreApp' And ($(TargetFrameworkVersion) == 'v1.0' Or $(TargetFrameworkVersion) == 'v1.1')) Or ($(TargetFrameworkIdentifier) == '.NETStandard' And ($(TargetFrameworkVersion) == 'v1.3' Or $(TargetFrameworkVersion) == 'v1.4' Or $(TargetFrameworkVersion) == 'v1.5' Or $(TargetFrameworkVersion) == 'v1.6'))">
      <ItemGroup>
        <Reference Include="System.Threading.Tasks.Extensions">
          <HintPath>..\..\packages\test\System.Threading.Tasks.Extensions\lib\netstandard1.0\System.Threading.Tasks.Extensions.dll</HintPath>
          <Private>True</Private>
          <Paket>True</Paket>
        </Reference>
      </ItemGroup>
    </When>
  </Choose>
  <Choose>
    <When Condition="($(TargetFrameworkIdentifier) == '.NETCoreApp' And ($(TargetFrameworkVersion) == 'v1.0' Or $(TargetFrameworkVersion) == 'v1.1')) Or ($(TargetFrameworkIdentifier) == '.NETStandard' And $(TargetFrameworkVersion) == 'v1.6')">
      <ItemGroup>
        <Reference Include="System.Threading.Tasks.Parallel">
          <HintPath>..\..\packages\test\System.Threading.Tasks.Parallel\ref\netstandard1.1\System.Threading.Tasks.Parallel.dll</HintPath>
          <Private>False</Private>
          <Paket>True</Paket>
        </Reference>
      </ItemGroup>
    </When>
    <When Condition="($(TargetFrameworkIdentifier) == '.NETCoreApp' And ($(TargetFrameworkVersion) == 'v1.0' Or $(TargetFrameworkVersion) == 'v1.1')) Or ($(TargetFrameworkIdentifier) == '.NETStandard' And $(TargetFrameworkVersion) == 'v1.6')">
      <ItemGroup>
        <Reference Include="System.Threading.Tasks.Parallel">
          <HintPath>..\..\packages\test\System.Threading.Tasks.Parallel\lib\netstandard1.3\System.Threading.Tasks.Parallel.dll</HintPath>
          <Private>True</Private>
          <Paket>True</Paket>
        </Reference>
      </ItemGroup>
    </When>
  </Choose>
  <Choose>
    <When Condition="($(TargetFrameworkIdentifier) == '.NETCoreApp' And ($(TargetFrameworkVersion) == 'v1.0' Or $(TargetFrameworkVersion) == 'v1.1' Or $(TargetFrameworkVersion) == 'v2.0')) Or ($(TargetFrameworkIdentifier) == '.NETStandard' And ($(TargetFrameworkVersion) == 'v1.6' Or $(TargetFrameworkVersion) == 'v2.0'))">
      <ItemGroup>
        <Reference Include="System.Threading.Thread">
          <HintPath>..\..\packages\test\System.Threading.Thread\lib\netstandard1.3\System.Threading.Thread.dll</HintPath>
          <Private>True</Private>
          <Paket>True</Paket>
        </Reference>
      </ItemGroup>
    </When>
    <When Condition="($(TargetFrameworkIdentifier) == '.NETCoreApp' And ($(TargetFrameworkVersion) == 'v1.0' Or $(TargetFrameworkVersion) == 'v1.1' Or $(TargetFrameworkVersion) == 'v2.0')) Or ($(TargetFrameworkIdentifier) == '.NETStandard' And ($(TargetFrameworkVersion) == 'v1.6' Or $(TargetFrameworkVersion) == 'v2.0'))">
      <ItemGroup>
        <Reference Include="System.Threading.Thread">
          <HintPath>..\..\packages\test\System.Threading.Thread\ref\netstandard1.3\System.Threading.Thread.dll</HintPath>
          <Private>False</Private>
          <Paket>True</Paket>
        </Reference>
      </ItemGroup>
    </When>
  </Choose>
  <Choose>
    <When Condition="($(TargetFrameworkIdentifier) == '.NETCoreApp' And ($(TargetFrameworkVersion) == 'v1.0' Or $(TargetFrameworkVersion) == 'v1.1')) Or ($(TargetFrameworkIdentifier) == '.NETStandard' And $(TargetFrameworkVersion) == 'v1.6')">
      <ItemGroup>
        <Reference Include="System.Threading.ThreadPool">
          <HintPath>..\..\packages\test\System.Threading.ThreadPool\lib\netstandard1.3\System.Threading.ThreadPool.dll</HintPath>
          <Private>True</Private>
          <Paket>True</Paket>
        </Reference>
      </ItemGroup>
    </When>
    <When Condition="($(TargetFrameworkIdentifier) == '.NETCoreApp' And ($(TargetFrameworkVersion) == 'v1.0' Or $(TargetFrameworkVersion) == 'v1.1')) Or ($(TargetFrameworkIdentifier) == '.NETStandard' And $(TargetFrameworkVersion) == 'v1.6')">
      <ItemGroup>
        <Reference Include="System.Threading.ThreadPool">
          <HintPath>..\..\packages\test\System.Threading.ThreadPool\ref\netstandard1.3\System.Threading.ThreadPool.dll</HintPath>
          <Private>False</Private>
          <Paket>True</Paket>
        </Reference>
      </ItemGroup>
    </When>
  </Choose>
  <Choose>
    <When Condition="($(TargetFrameworkIdentifier) == '.NETCoreApp' And ($(TargetFrameworkVersion) == 'v1.0' Or $(TargetFrameworkVersion) == 'v1.1')) Or ($(TargetFrameworkIdentifier) == '.NETStandard' And $(TargetFrameworkVersion) == 'v1.6')">
      <ItemGroup>
        <Reference Include="System.Threading.Timer">
          <HintPath>..\..\packages\test\System.Threading.Timer\ref\netstandard1.2\System.Threading.Timer.dll</HintPath>
          <Private>False</Private>
          <Paket>True</Paket>
        </Reference>
      </ItemGroup>
    </When>
  </Choose>
  <Choose>
    <When Condition="$(TargetFrameworkIdentifier) == '.NETFramework' And ($(TargetFrameworkVersion) == 'v4.6.1' Or $(TargetFrameworkVersion) == 'v4.6.2' Or $(TargetFrameworkVersion) == 'v4.6.3')">
      <ItemGroup>
        <Reference Include="System.ValueTuple">
          <HintPath>..\..\packages\test\System.ValueTuple\lib\net461\System.ValueTuple.dll</HintPath>
          <Private>True</Private>
          <Paket>True</Paket>
        </Reference>
      </ItemGroup>
    </When>
    <When Condition="$(TargetFrameworkIdentifier) == '.NETFramework' And ($(TargetFrameworkVersion) == 'v4.7' Or $(TargetFrameworkVersion) == 'v4.7.1')">
      <ItemGroup>
        <Reference Include="System.ValueTuple">
          <HintPath>..\..\packages\test\System.ValueTuple\lib\net47\System.ValueTuple.dll</HintPath>
          <Private>True</Private>
          <Paket>True</Paket>
        </Reference>
      </ItemGroup>
    </When>
    <When Condition="$(TargetFrameworkIdentifier) == '.NETFramework' And ($(TargetFrameworkVersion) == 'v4.5' Or $(TargetFrameworkVersion) == 'v4.5.1' Or $(TargetFrameworkVersion) == 'v4.5.2' Or $(TargetFrameworkVersion) == 'v4.5.3' Or $(TargetFrameworkVersion) == 'v4.6')">
      <ItemGroup>
        <Reference Include="System.ValueTuple">
          <HintPath>..\..\packages\test\System.ValueTuple\lib\netstandard1.0\System.ValueTuple.dll</HintPath>
          <Private>True</Private>
          <Paket>True</Paket>
        </Reference>
      </ItemGroup>
    </When>
  </Choose>
  <Choose>
    <When Condition="($(TargetFrameworkIdentifier) == '.NETCoreApp' And ($(TargetFrameworkVersion) == 'v1.0' Or $(TargetFrameworkVersion) == 'v1.1')) Or ($(TargetFrameworkIdentifier) == '.NETStandard' And ($(TargetFrameworkVersion) == 'v1.3' Or $(TargetFrameworkVersion) == 'v1.4' Or $(TargetFrameworkVersion) == 'v1.5' Or $(TargetFrameworkVersion) == 'v1.6'))">
      <ItemGroup>
        <Reference Include="System.Xml.ReaderWriter">
          <HintPath>..\..\packages\test\System.Xml.ReaderWriter\lib\netstandard1.3\System.Xml.ReaderWriter.dll</HintPath>
          <Private>True</Private>
          <Paket>True</Paket>
        </Reference>
      </ItemGroup>
    </When>
    <When Condition="($(TargetFrameworkIdentifier) == '.NETCoreApp' And ($(TargetFrameworkVersion) == 'v1.0' Or $(TargetFrameworkVersion) == 'v1.1')) Or ($(TargetFrameworkIdentifier) == '.NETStandard' And ($(TargetFrameworkVersion) == 'v1.3' Or $(TargetFrameworkVersion) == 'v1.4' Or $(TargetFrameworkVersion) == 'v1.5' Or $(TargetFrameworkVersion) == 'v1.6'))">
      <ItemGroup>
        <Reference Include="System.Xml.ReaderWriter">
          <HintPath>..\..\packages\test\System.Xml.ReaderWriter\ref\netstandard1.3\System.Xml.ReaderWriter.dll</HintPath>
          <Private>False</Private>
          <Paket>True</Paket>
        </Reference>
      </ItemGroup>
    </When>
  </Choose>
  <Choose>
    <When Condition="($(TargetFrameworkIdentifier) == '.NETCoreApp' And ($(TargetFrameworkVersion) == 'v1.0' Or $(TargetFrameworkVersion) == 'v1.1')) Or ($(TargetFrameworkIdentifier) == '.NETStandard' And ($(TargetFrameworkVersion) == 'v1.3' Or $(TargetFrameworkVersion) == 'v1.4' Or $(TargetFrameworkVersion) == 'v1.5' Or $(TargetFrameworkVersion) == 'v1.6'))">
      <ItemGroup>
        <Reference Include="System.Xml.XDocument">
          <HintPath>..\..\packages\test\System.Xml.XDocument\lib\netstandard1.3\System.Xml.XDocument.dll</HintPath>
          <Private>True</Private>
          <Paket>True</Paket>
        </Reference>
      </ItemGroup>
    </When>
    <When Condition="($(TargetFrameworkIdentifier) == '.NETCoreApp' And ($(TargetFrameworkVersion) == 'v1.0' Or $(TargetFrameworkVersion) == 'v1.1')) Or ($(TargetFrameworkIdentifier) == '.NETStandard' And ($(TargetFrameworkVersion) == 'v1.3' Or $(TargetFrameworkVersion) == 'v1.4' Or $(TargetFrameworkVersion) == 'v1.5' Or $(TargetFrameworkVersion) == 'v1.6'))">
      <ItemGroup>
        <Reference Include="System.Xml.XDocument">
          <HintPath>..\..\packages\test\System.Xml.XDocument\ref\netstandard1.3\System.Xml.XDocument.dll</HintPath>
          <Private>False</Private>
          <Paket>True</Paket>
        </Reference>
      </ItemGroup>
    </When>
  </Choose>
  <Import Project="..\..\packages\test\NETStandard.Library\build\NETStandard.Library.targets" Condition="Exists('..\..\packages\test\NETStandard.Library\build\NETStandard.Library.targets')" Label="Paket" />
  <Import Project="..\..\packages\test\NETStandard.Library\build\$(__paket__NETStandard_Library_targets).targets" Condition="Exists('..\..\packages\test\NETStandard.Library\build\$(__paket__NETStandard_Library_targets).targets')" Label="Paket" />
>>>>>>> 2fa6b3ef
</Project><|MERGE_RESOLUTION|>--- conflicted
+++ resolved
@@ -1,1338 +1,45 @@
-<<<<<<< HEAD
 ﻿<Project Sdk="Microsoft.NET.Sdk">
-=======
-﻿<?xml version="1.0" encoding="utf-8"?>
-<Project ToolsVersion="4.0" DefaultTargets="Build" xmlns="http://schemas.microsoft.com/developer/msbuild/2003">
-  <Import Project="..\..\packages\test\librdkafka.redist\build\librdkafka.redist.props" Condition="Exists('..\..\packages\test\librdkafka.redist\build\librdkafka.redist.props')" Label="Paket" />
-  <Import Project="$(MSBuildExtensionsPath)\$(MSBuildToolsVersion)\Microsoft.Common.props" Condition="Exists('$(MSBuildExtensionsPath)\$(MSBuildToolsVersion)\Microsoft.Common.props')" />
->>>>>>> 2fa6b3ef
   <PropertyGroup>
-    <TargetFramework>netcoreapp2.0</TargetFramework>
+    <TargetFrameworks>netcoreapp2.0;net461</TargetFrameworks>
     <IsPackable>false</IsPackable>
   </PropertyGroup>
-<<<<<<< HEAD
-=======
-  <PropertyGroup Condition=" '$(Configuration)|$(Platform)' == 'Debug|AnyCPU' ">
-    <DebugSymbols>true</DebugSymbols>
-    <DebugType>full</DebugType>
-    <Optimize>false</Optimize>
-    <Tailcalls>false</Tailcalls>
-    <OutputPath>bin\Debug\</OutputPath>
-    <DefineConstants>DEBUG;TRACE</DefineConstants>
-    <WarningLevel>3</WarningLevel>
-    <StartAction>Project</StartAction>
-    <StartProgram>
-    </StartProgram>
-    <StartArguments>
-    </StartArguments>
-  </PropertyGroup>
-  <PropertyGroup Condition=" '$(Configuration)|$(Platform)' == 'Release|AnyCPU' ">
-    <DebugType>pdbonly</DebugType>
-    <Optimize>true</Optimize>
-    <Tailcalls>true</Tailcalls>
-    <OutputPath>bin\Release\</OutputPath>
-    <DefineConstants>TRACE</DefineConstants>
-    <WarningLevel>3</WarningLevel>
-  </PropertyGroup>
-  <PropertyGroup>
-    <MinimumVisualStudioVersion Condition="'$(MinimumVisualStudioVersion)' == ''">11</MinimumVisualStudioVersion>
-  </PropertyGroup>
-  <Choose>
-    <When Condition="'$(VisualStudioVersion)' == '11.0'">
-      <PropertyGroup Condition="Exists('$(MSBuildExtensionsPath32)\..\Microsoft SDKs\F#\3.0\Framework\v4.0\Microsoft.FSharp.Targets')">
-        <FSharpTargetsPath>$(MSBuildExtensionsPath32)\..\Microsoft SDKs\F#\3.0\Framework\v4.0\Microsoft.FSharp.Targets</FSharpTargetsPath>
-      </PropertyGroup>
-    </When>
-    <Otherwise>
-      <PropertyGroup Condition="Exists('$(MSBuildExtensionsPath32)\Microsoft\VisualStudio\v$(VisualStudioVersion)\FSharp\Microsoft.FSharp.Targets')">
-        <FSharpTargetsPath>$(MSBuildExtensionsPath32)\Microsoft\VisualStudio\v$(VisualStudioVersion)\FSharp\Microsoft.FSharp.Targets</FSharpTargetsPath>
-      </PropertyGroup>
-    </Otherwise>
-  </Choose>
-  <Import Project="$(FSharpTargetsPath)" />
-  <Choose>
-    <When Condition="($(TargetFrameworkIdentifier) == '.NETCoreApp' And $(TargetFrameworkVersion) == 'v2.0') Or ($(TargetFrameworkIdentifier) == '.NETStandard' And $(TargetFrameworkVersion) == 'v2.0')">
-      <PropertyGroup>
-        <__paket__NETStandard_Library_targets>netstandard2.0\NETStandard.Library</__paket__NETStandard_Library_targets>
-      </PropertyGroup>
-    </When>
-  </Choose>
-  <Import Project="$(SolutionDir)\.nuget\NuGet.targets" Condition="Exists('$(SolutionDir)\.nuget\NuGet.targets')" />
-  <!-- To modify your build process, add your task inside one of the targets below and uncomment it. 
-       Other similar extension points exist, see Microsoft.Common.targets.
-  <Target Name="BeforeBuild">
-  </Target>
-  <Target Name="AfterBuild">
-  </Target>
-  -->
-  <Import Project="..\..\.paket\paket.targets" />
->>>>>>> 2fa6b3ef
   <ItemGroup>
-    <None Include="paket.references" />
-    <Compile Include="Prelude.fs" />
-    <Compile Include="Async.fs" />
-    <Compile Include="Shared.fs" />
-    <Compile Include="Metrics.fs" />
-    <Compile Include="PreludeTests.fs" />
-    <Compile Include="CodecTests.fs" />
-    <Compile Include="TcpTests.fs" />
-    <Compile Include="RoutingTests.fs" />
-    <Compile Include="CompressionTests.fs" />
-    <Compile Include="AsyncTests.fs" />
-    <Compile Include="FaultsTests.fs" />
-    <Compile Include="AssignmentStrategyTests.fs" />
-    <Compile Include="SVarTests.fs" />
-    <None Include="Refs.fsx" />
-    <Compile Include="Metadata.fsx" />
-    <None Include="Producer.fsx" />
-    <Compile Include="Fetch.fsx" />
-    <None Include="Consumer.fsx" />
-    <None Include="ProducerConsumer.fsx" />
-    <None Include="Offsets.fsx" />
-    <None Include="ConsumerProgress.fsx" />
-    <None Include="MigrateZkOffsets.fsx" />
-    <None Include="AsyncTest.fsx" />
-    <None Include="MVar.fsx" />
-    <None Include="ApiVersions.fsx" />
-    <None Include="StreamRange.fsx" />
-    <None Include="CommitOffsets.fsx" />
-    <None Include="GroupInfo.fsx" />
-    <None Include="BufferingProducer.fsx" />
-    <None Include="ConfluentProducer.fsx" />
-    <None Include="ConfluentConsumer.fsx" />
-    <Content Include="App.config" />
+      <None Include="paket.references" />
+      <Compile Include="Prelude.fs" />
+      <Compile Include="Async.fs" />
+      <Compile Include="Shared.fs" />
+      <Compile Include="Metrics.fs" />
+      <Compile Include="PreludeTests.fs" />
+      <Compile Include="CodecTests.fs" />
+      <Compile Include="TcpTests.fs" />
+      <Compile Include="RoutingTests.fs" />
+      <Compile Include="CompressionTests.fs" />
+      <Compile Include="AsyncTests.fs" />
+      <Compile Include="FaultsTests.fs" />
+      <Compile Include="AssignmentStrategyTests.fs" />
+      <Compile Include="SVarTests.fs" />
+      <None Include="Refs.fsx" />
+      <Compile Include="Metadata.fsx" />
+      <None Include="Producer.fsx" />
+      <Compile Include="Fetch.fsx" />
+      <None Include="Consumer.fsx" />
+      <None Include="ProducerConsumer.fsx" />
+      <None Include="Offsets.fsx" />
+      <None Include="ConsumerProgress.fsx" />
+      <None Include="MigrateZkOffsets.fsx" />
+      <None Include="AsyncTest.fsx" />
+      <None Include="MVar.fsx" />
+      <None Include="ApiVersions.fsx" />
+      <None Include="StreamRange.fsx" />
+      <None Include="CommitOffsets.fsx" />
+      <None Include="GroupInfo.fsx" />
+      <None Include="BufferingProducer.fsx" />
+      <None Include="ConfluentProducer.fsx" />
+      <None Include="ConfluentConsumer.fsx" />
+      <Content Include="App.config" />
   </ItemGroup>
   <ItemGroup>
-<<<<<<< HEAD
     <ProjectReference Include="..\..\src\kafunk\kafunk.fsproj" />
   </ItemGroup>
-  <ItemGroup>
-    <PackageReference Include="FSharp.Control.AsyncSeq" Version="2.0.20" />
-    <PackageReference Include="Confluent.Kafka" />
-    <PackageReference Include="Snappy.NET" Version="1.1.1.4" Condition="'$(TargetFramework)' == 'net45'" />
-    <Reference Include="System.ServiceModel" Condition="'$(TargetFramework)' == 'net45'" />
-  </ItemGroup>
   <Import Project="..\..\.paket\Paket.Restore.targets" />
-=======
-    <Reference Include="mscorlib" />
-    <Reference Include="System" />
-    <Reference Include="System.Core" />
-    <Reference Include="System.Numerics" />
-    <ProjectReference Include="..\..\src\kafunk\kafunk.fsproj">
-      <Name>kafunk</Name>
-      <Project>{18629b6b-ace4-4c73-b058-efa494eb42ce}</Project>
-      <Private>True</Private>
-    </ProjectReference>
-  </ItemGroup>
-  <Choose>
-    <When Condition="$(TargetFrameworkIdentifier) == '.NETFramework' And ($(TargetFrameworkVersion) == 'v4.5' Or $(TargetFrameworkVersion) == 'v4.5.1' Or $(TargetFrameworkVersion) == 'v4.5.2' Or $(TargetFrameworkVersion) == 'v4.5.3')">
-      <ItemGroup>
-        <Reference Include="Confluent.Kafka">
-          <HintPath>..\..\packages\test\Confluent.Kafka\lib\net45\Confluent.Kafka.dll</HintPath>
-          <Private>True</Private>
-          <Paket>True</Paket>
-        </Reference>
-      </ItemGroup>
-    </When>
-    <When Condition="$(TargetFrameworkIdentifier) == '.NETFramework' And ($(TargetFrameworkVersion) == 'v4.6' Or $(TargetFrameworkVersion) == 'v4.6.1' Or $(TargetFrameworkVersion) == 'v4.6.2' Or $(TargetFrameworkVersion) == 'v4.6.3' Or $(TargetFrameworkVersion) == 'v4.7' Or $(TargetFrameworkVersion) == 'v4.7.1')">
-      <ItemGroup>
-        <Reference Include="Confluent.Kafka">
-          <HintPath>..\..\packages\test\Confluent.Kafka\lib\net46\Confluent.Kafka.dll</HintPath>
-          <Private>True</Private>
-          <Paket>True</Paket>
-        </Reference>
-      </ItemGroup>
-    </When>
-    <When Condition="($(TargetFrameworkIdentifier) == 'MonoAndroid' And ($(TargetFrameworkVersion) == 'v7.0' Or $(TargetFrameworkVersion) == 'v7.1' Or $(TargetFrameworkVersion) == 'v8.0')) Or ($(TargetFrameworkIdentifier) == 'MonoTouch') Or ($(TargetFrameworkIdentifier) == '.NETCoreApp' And ($(TargetFrameworkVersion) == 'v1.0' Or $(TargetFrameworkVersion) == 'v1.1' Or $(TargetFrameworkVersion) == 'v2.0')) Or ($(TargetFrameworkIdentifier) == '.NETStandard' And ($(TargetFrameworkVersion) == 'v1.3' Or $(TargetFrameworkVersion) == 'v1.4' Or $(TargetFrameworkVersion) == 'v1.5' Or $(TargetFrameworkVersion) == 'v1.6' Or $(TargetFrameworkVersion) == 'v2.0')) Or ($(TargetFrameworkIdentifier) == '.NETCore' And $(TargetFrameworkVersion) == 'v5.0') Or ($(TargetFrameworkIdentifier) == 'Xamarin.iOS') Or ($(TargetFrameworkIdentifier) == 'Xamarin.Mac') Or ($(TargetFrameworkIdentifier) == 'Xamarin.tvOS') Or ($(TargetFrameworkIdentifier) == 'Xamarin.watchOS')">
-      <ItemGroup>
-        <Reference Include="Confluent.Kafka">
-          <HintPath>..\..\packages\test\Confluent.Kafka\lib\netstandard1.3\Confluent.Kafka.dll</HintPath>
-          <Private>True</Private>
-          <Paket>True</Paket>
-        </Reference>
-      </ItemGroup>
-    </When>
-  </Choose>
-  <Choose>
-    <When Condition="$(TargetFrameworkIdentifier) == '.NETFramework' And ($(TargetFrameworkVersion) == 'v4.5' Or $(TargetFrameworkVersion) == 'v4.5.1' Or $(TargetFrameworkVersion) == 'v4.5.2' Or $(TargetFrameworkVersion) == 'v4.5.3' Or $(TargetFrameworkVersion) == 'v4.6' Or $(TargetFrameworkVersion) == 'v4.6.1' Or $(TargetFrameworkVersion) == 'v4.6.2' Or $(TargetFrameworkVersion) == 'v4.6.3' Or $(TargetFrameworkVersion) == 'v4.7' Or $(TargetFrameworkVersion) == 'v4.7.1')">
-      <ItemGroup>
-        <Reference Include="FSharp.Control.AsyncSeq">
-          <HintPath>..\..\packages\test\FSharp.Control.AsyncSeq\lib\net45\FSharp.Control.AsyncSeq.dll</HintPath>
-          <Private>True</Private>
-          <Paket>True</Paket>
-        </Reference>
-      </ItemGroup>
-    </When>
-    <When Condition="($(TargetFrameworkIdentifier) == '.NETCoreApp' And $(TargetFrameworkVersion) == 'v2.0') Or ($(TargetFrameworkIdentifier) == '.NETStandard' And $(TargetFrameworkVersion) == 'v2.0')">
-      <ItemGroup>
-        <Reference Include="FSharp.Control.AsyncSeq">
-          <HintPath>..\..\packages\test\FSharp.Control.AsyncSeq\lib\netstandard2.0\FSharp.Control.AsyncSeq.dll</HintPath>
-          <Private>True</Private>
-          <Paket>True</Paket>
-        </Reference>
-      </ItemGroup>
-    </When>
-  </Choose>
-  <Choose>
-    <When Condition="$(TargetFrameworkIdentifier) == '.NETFramework' And ($(TargetFrameworkVersion) == 'v4.5' Or $(TargetFrameworkVersion) == 'v4.5.1' Or $(TargetFrameworkVersion) == 'v4.5.2' Or $(TargetFrameworkVersion) == 'v4.5.3' Or $(TargetFrameworkVersion) == 'v4.6' Or $(TargetFrameworkVersion) == 'v4.6.1' Or $(TargetFrameworkVersion) == 'v4.6.2' Or $(TargetFrameworkVersion) == 'v4.6.3' Or $(TargetFrameworkVersion) == 'v4.7' Or $(TargetFrameworkVersion) == 'v4.7.1')">
-      <ItemGroup>
-        <Reference Include="FSharp.Core">
-          <HintPath>..\..\packages\test\FSharp.Core\lib\net45\FSharp.Core.dll</HintPath>
-          <Private>True</Private>
-          <Paket>True</Paket>
-        </Reference>
-      </ItemGroup>
-    </When>
-    <When Condition="($(TargetFrameworkIdentifier) == 'MonoAndroid' And ($(TargetFrameworkVersion) == 'v7.0' Or $(TargetFrameworkVersion) == 'v7.1' Or $(TargetFrameworkVersion) == 'v8.0')) Or ($(TargetFrameworkIdentifier) == 'MonoTouch') Or ($(TargetFrameworkIdentifier) == '.NETCoreApp' And ($(TargetFrameworkVersion) == 'v1.0' Or $(TargetFrameworkVersion) == 'v1.1' Or $(TargetFrameworkVersion) == 'v2.0')) Or ($(TargetFrameworkIdentifier) == '.NETStandard' And ($(TargetFrameworkVersion) == 'v1.6' Or $(TargetFrameworkVersion) == 'v2.0')) Or ($(TargetFrameworkIdentifier) == 'Xamarin.iOS') Or ($(TargetFrameworkIdentifier) == 'Xamarin.Mac') Or ($(TargetFrameworkIdentifier) == 'Xamarin.tvOS') Or ($(TargetFrameworkIdentifier) == 'Xamarin.watchOS')">
-      <ItemGroup>
-        <Reference Include="FSharp.Core">
-          <HintPath>..\..\packages\test\FSharp.Core\lib\netstandard1.6\FSharp.Core.dll</HintPath>
-          <Private>True</Private>
-          <Paket>True</Paket>
-        </Reference>
-      </ItemGroup>
-    </When>
-  </Choose>
-  <Choose>
-    <When Condition="($(TargetFrameworkIdentifier) == '.NETCoreApp' And ($(TargetFrameworkVersion) == 'v1.0' Or $(TargetFrameworkVersion) == 'v1.1')) Or ($(TargetFrameworkIdentifier) == '.NETStandard' And ($(TargetFrameworkVersion) == 'v1.3' Or $(TargetFrameworkVersion) == 'v1.4' Or $(TargetFrameworkVersion) == 'v1.5' Or $(TargetFrameworkVersion) == 'v1.6'))">
-      <ItemGroup>
-        <Reference Include="Microsoft.Win32.Primitives">
-          <HintPath>..\..\packages\test\Microsoft.Win32.Primitives\ref\netstandard1.3\Microsoft.Win32.Primitives.dll</HintPath>
-          <Private>False</Private>
-          <Paket>True</Paket>
-        </Reference>
-      </ItemGroup>
-    </When>
-  </Choose>
-  <Choose>
-    <When Condition="$(TargetFrameworkIdentifier) == 'MonoAndroid' And ($(TargetFrameworkVersion) == 'v1.0' Or $(TargetFrameworkVersion) == 'v2.2' Or $(TargetFrameworkVersion) == 'v2.3' Or $(TargetFrameworkVersion) == 'v4.0.3' Or $(TargetFrameworkVersion) == 'v4.1' Or $(TargetFrameworkVersion) == 'v4.2' Or $(TargetFrameworkVersion) == 'v4.3' Or $(TargetFrameworkVersion) == 'v4.4' Or $(TargetFrameworkVersion) == 'v5.0' Or $(TargetFrameworkVersion) == 'v5.1' Or $(TargetFrameworkVersion) == 'v6.0' Or $(TargetFrameworkVersion) == 'v7.0' Or $(TargetFrameworkVersion) == 'v7.1' Or $(TargetFrameworkVersion) == 'v8.0')">
-      <ItemGroup>
-        <Reference Include="nunit.framework">
-          <HintPath>..\..\packages\test\NUnit\lib\monoandroid\nunit.framework.dll</HintPath>
-          <Private>True</Private>
-          <Paket>True</Paket>
-        </Reference>
-      </ItemGroup>
-    </When>
-    <When Condition="$(TargetFrameworkIdentifier) == '.NETFramework' And ($(TargetFrameworkVersion) == 'v2.0' Or $(TargetFrameworkVersion) == 'v3.0')">
-      <ItemGroup>
-        <Reference Include="NUnit.System.Linq">
-          <HintPath>..\..\packages\test\NUnit\lib\net20\NUnit.System.Linq.dll</HintPath>
-          <Private>True</Private>
-          <Paket>True</Paket>
-        </Reference>
-        <Reference Include="nunit.framework">
-          <HintPath>..\..\packages\test\NUnit\lib\net20\nunit.framework.dll</HintPath>
-          <Private>True</Private>
-          <Paket>True</Paket>
-        </Reference>
-      </ItemGroup>
-    </When>
-    <When Condition="$(TargetFrameworkIdentifier) == '.NETFramework' And $(TargetFrameworkVersion) == 'v3.5'">
-      <ItemGroup>
-        <Reference Include="nunit.framework">
-          <HintPath>..\..\packages\test\NUnit\lib\net35\nunit.framework.dll</HintPath>
-          <Private>True</Private>
-          <Paket>True</Paket>
-        </Reference>
-      </ItemGroup>
-    </When>
-    <When Condition="$(TargetFrameworkIdentifier) == '.NETFramework' And ($(TargetFrameworkVersion) == 'v4.0' Or $(TargetFrameworkVersion) == 'v4.0.3')">
-      <ItemGroup>
-        <Reference Include="nunit.framework">
-          <HintPath>..\..\packages\test\NUnit\lib\net40\nunit.framework.dll</HintPath>
-          <Private>True</Private>
-          <Paket>True</Paket>
-        </Reference>
-      </ItemGroup>
-    </When>
-    <When Condition="$(TargetFrameworkIdentifier) == '.NETFramework' And ($(TargetFrameworkVersion) == 'v4.5' Or $(TargetFrameworkVersion) == 'v4.5.1' Or $(TargetFrameworkVersion) == 'v4.5.2' Or $(TargetFrameworkVersion) == 'v4.5.3' Or $(TargetFrameworkVersion) == 'v4.6' Or $(TargetFrameworkVersion) == 'v4.6.1' Or $(TargetFrameworkVersion) == 'v4.6.2' Or $(TargetFrameworkVersion) == 'v4.6.3' Or $(TargetFrameworkVersion) == 'v4.7' Or $(TargetFrameworkVersion) == 'v4.7.1')">
-      <ItemGroup>
-        <Reference Include="nunit.framework">
-          <HintPath>..\..\packages\test\NUnit\lib\net45\nunit.framework.dll</HintPath>
-          <Private>True</Private>
-          <Paket>True</Paket>
-        </Reference>
-      </ItemGroup>
-    </When>
-    <When Condition="$(TargetFrameworkIdentifier) == '.NETStandard' And ($(TargetFrameworkVersion) == 'v1.3' Or $(TargetFrameworkVersion) == 'v1.4' Or $(TargetFrameworkVersion) == 'v1.5')">
-      <ItemGroup>
-        <Reference Include="nunit.framework">
-          <HintPath>..\..\packages\test\NUnit\lib\netstandard1.3\nunit.framework.dll</HintPath>
-          <Private>True</Private>
-          <Paket>True</Paket>
-        </Reference>
-      </ItemGroup>
-    </When>
-    <When Condition="($(TargetFrameworkIdentifier) == 'MonoTouch') Or ($(TargetFrameworkIdentifier) == '.NETCoreApp' And ($(TargetFrameworkVersion) == 'v1.0' Or $(TargetFrameworkVersion) == 'v1.1' Or $(TargetFrameworkVersion) == 'v2.0')) Or ($(TargetFrameworkIdentifier) == '.NETStandard' And ($(TargetFrameworkVersion) == 'v1.6' Or $(TargetFrameworkVersion) == 'v2.0')) Or ($(TargetFrameworkIdentifier) == 'Xamarin.Mac') Or ($(TargetFrameworkIdentifier) == 'Xamarin.tvOS') Or ($(TargetFrameworkIdentifier) == 'Xamarin.watchOS')">
-      <ItemGroup>
-        <Reference Include="nunit.framework">
-          <HintPath>..\..\packages\test\NUnit\lib\netstandard1.6\nunit.framework.dll</HintPath>
-          <Private>True</Private>
-          <Paket>True</Paket>
-        </Reference>
-      </ItemGroup>
-    </When>
-    <When Condition="$(TargetFrameworkIdentifier) == '.NETCore' And $(TargetFrameworkVersion) == 'v5.0'">
-      <ItemGroup>
-        <Reference Include="nunit.framework">
-          <HintPath>..\..\packages\test\NUnit\lib\uap\nunit.framework.dll</HintPath>
-          <Private>True</Private>
-          <Paket>True</Paket>
-        </Reference>
-      </ItemGroup>
-    </When>
-    <When Condition="$(TargetFrameworkIdentifier) == 'Xamarin.iOS'">
-      <ItemGroup>
-        <Reference Include="nunit.framework">
-          <HintPath>..\..\packages\test\NUnit\lib\xamarin.ios\nunit.framework.dll</HintPath>
-          <Private>True</Private>
-          <Paket>True</Paket>
-        </Reference>
-      </ItemGroup>
-    </When>
-  </Choose>
-  <Choose>
-    <When Condition="$(TargetFrameworkIdentifier) == '.NETStandard' And ($(TargetFrameworkVersion) == 'v1.3' Or $(TargetFrameworkVersion) == 'v1.4' Or $(TargetFrameworkVersion) == 'v1.5')">
-      <ItemGroup>
-        <Reference Include="System.AppContext">
-          <HintPath>..\..\packages\test\System.AppContext\ref\netstandard1.3\System.AppContext.dll</HintPath>
-          <Private>False</Private>
-          <Paket>True</Paket>
-        </Reference>
-      </ItemGroup>
-    </When>
-    <When Condition="($(TargetFrameworkIdentifier) == '.NETCoreApp' And ($(TargetFrameworkVersion) == 'v1.0' Or $(TargetFrameworkVersion) == 'v1.1')) Or ($(TargetFrameworkIdentifier) == '.NETStandard' And $(TargetFrameworkVersion) == 'v1.6')">
-      <ItemGroup>
-        <Reference Include="System.AppContext">
-          <HintPath>..\..\packages\test\System.AppContext\lib\netstandard1.6\System.AppContext.dll</HintPath>
-          <Private>True</Private>
-          <Paket>True</Paket>
-        </Reference>
-      </ItemGroup>
-    </When>
-    <When Condition="($(TargetFrameworkIdentifier) == '.NETCoreApp' And ($(TargetFrameworkVersion) == 'v1.0' Or $(TargetFrameworkVersion) == 'v1.1')) Or ($(TargetFrameworkIdentifier) == '.NETStandard' And $(TargetFrameworkVersion) == 'v1.6')">
-      <ItemGroup>
-        <Reference Include="System.AppContext">
-          <HintPath>..\..\packages\test\System.AppContext\ref\netstandard1.6\System.AppContext.dll</HintPath>
-          <Private>False</Private>
-          <Paket>True</Paket>
-        </Reference>
-      </ItemGroup>
-    </When>
-  </Choose>
-  <Choose>
-    <When Condition="($(TargetFrameworkIdentifier) == '.NETCoreApp' And ($(TargetFrameworkVersion) == 'v1.0' Or $(TargetFrameworkVersion) == 'v1.1')) Or ($(TargetFrameworkIdentifier) == '.NETStandard' And ($(TargetFrameworkVersion) == 'v1.3' Or $(TargetFrameworkVersion) == 'v1.4' Or $(TargetFrameworkVersion) == 'v1.5' Or $(TargetFrameworkVersion) == 'v1.6'))">
-      <ItemGroup>
-        <Reference Include="System.Buffers">
-          <HintPath>..\..\packages\test\System.Buffers\lib\netstandard1.1\System.Buffers.dll</HintPath>
-          <Private>True</Private>
-          <Paket>True</Paket>
-        </Reference>
-      </ItemGroup>
-    </When>
-    <When Condition="($(TargetFrameworkIdentifier) == '.NETCoreApp' And ($(TargetFrameworkVersion) == 'v1.0' Or $(TargetFrameworkVersion) == 'v1.1')) Or ($(TargetFrameworkIdentifier) == '.NETStandard' And ($(TargetFrameworkVersion) == 'v1.3' Or $(TargetFrameworkVersion) == 'v1.4' Or $(TargetFrameworkVersion) == 'v1.5' Or $(TargetFrameworkVersion) == 'v1.6'))">
-      <ItemGroup>
-        <Reference Include="System.Buffers">
-          <HintPath>..\..\packages\test\System.Buffers\ref\netstandard1.1\System.Buffers.dll</HintPath>
-          <Private>False</Private>
-          <Paket>True</Paket>
-        </Reference>
-      </ItemGroup>
-    </When>
-  </Choose>
-  <Choose>
-    <When Condition="($(TargetFrameworkIdentifier) == '.NETCoreApp' And ($(TargetFrameworkVersion) == 'v1.0' Or $(TargetFrameworkVersion) == 'v1.1')) Or ($(TargetFrameworkIdentifier) == '.NETStandard' And $(TargetFrameworkVersion) == 'v1.6')">
-      <ItemGroup>
-        <Reference Include="System.Collections">
-          <HintPath>..\..\packages\test\System.Collections\ref\netstandard1.3\System.Collections.dll</HintPath>
-          <Private>False</Private>
-          <Paket>True</Paket>
-        </Reference>
-      </ItemGroup>
-    </When>
-  </Choose>
-  <Choose>
-    <When Condition="($(TargetFrameworkIdentifier) == '.NETCoreApp' And ($(TargetFrameworkVersion) == 'v1.0' Or $(TargetFrameworkVersion) == 'v1.1')) Or ($(TargetFrameworkIdentifier) == '.NETStandard' And ($(TargetFrameworkVersion) == 'v1.3' Or $(TargetFrameworkVersion) == 'v1.4' Or $(TargetFrameworkVersion) == 'v1.5' Or $(TargetFrameworkVersion) == 'v1.6'))">
-      <ItemGroup>
-        <Reference Include="System.Collections.Concurrent">
-          <HintPath>..\..\packages\test\System.Collections.Concurrent\lib\netstandard1.3\System.Collections.Concurrent.dll</HintPath>
-          <Private>True</Private>
-          <Paket>True</Paket>
-        </Reference>
-      </ItemGroup>
-    </When>
-    <When Condition="($(TargetFrameworkIdentifier) == '.NETCoreApp' And ($(TargetFrameworkVersion) == 'v1.0' Or $(TargetFrameworkVersion) == 'v1.1')) Or ($(TargetFrameworkIdentifier) == '.NETStandard' And ($(TargetFrameworkVersion) == 'v1.3' Or $(TargetFrameworkVersion) == 'v1.4' Or $(TargetFrameworkVersion) == 'v1.5' Or $(TargetFrameworkVersion) == 'v1.6'))">
-      <ItemGroup>
-        <Reference Include="System.Collections.Concurrent">
-          <HintPath>..\..\packages\test\System.Collections.Concurrent\ref\netstandard1.3\System.Collections.Concurrent.dll</HintPath>
-          <Private>False</Private>
-          <Paket>True</Paket>
-        </Reference>
-      </ItemGroup>
-    </When>
-  </Choose>
-  <Choose>
-    <When Condition="($(TargetFrameworkIdentifier) == '.NETCoreApp' And ($(TargetFrameworkVersion) == 'v1.0' Or $(TargetFrameworkVersion) == 'v1.1' Or $(TargetFrameworkVersion) == 'v2.0')) Or ($(TargetFrameworkIdentifier) == '.NETStandard' And ($(TargetFrameworkVersion) == 'v1.3' Or $(TargetFrameworkVersion) == 'v1.4' Or $(TargetFrameworkVersion) == 'v1.5' Or $(TargetFrameworkVersion) == 'v1.6' Or $(TargetFrameworkVersion) == 'v2.0'))">
-      <ItemGroup>
-        <Reference Include="System.Console">
-          <HintPath>..\..\packages\test\System.Console\ref\netstandard1.3\System.Console.dll</HintPath>
-          <Private>False</Private>
-          <Paket>True</Paket>
-        </Reference>
-      </ItemGroup>
-    </When>
-  </Choose>
-  <Choose>
-    <When Condition="($(TargetFrameworkIdentifier) == '.NETCoreApp' And ($(TargetFrameworkVersion) == 'v1.0' Or $(TargetFrameworkVersion) == 'v1.1')) Or ($(TargetFrameworkIdentifier) == '.NETStandard' And $(TargetFrameworkVersion) == 'v1.6')">
-      <ItemGroup>
-        <Reference Include="System.Diagnostics.Debug">
-          <HintPath>..\..\packages\test\System.Diagnostics.Debug\ref\netstandard1.3\System.Diagnostics.Debug.dll</HintPath>
-          <Private>False</Private>
-          <Paket>True</Paket>
-        </Reference>
-      </ItemGroup>
-    </When>
-  </Choose>
-  <Choose>
-    <When Condition="($(TargetFrameworkIdentifier) == '.NETCoreApp' And ($(TargetFrameworkVersion) == 'v1.0' Or $(TargetFrameworkVersion) == 'v1.1')) Or ($(TargetFrameworkIdentifier) == '.NETStandard' And ($(TargetFrameworkVersion) == 'v1.3' Or $(TargetFrameworkVersion) == 'v1.4' Or $(TargetFrameworkVersion) == 'v1.5' Or $(TargetFrameworkVersion) == 'v1.6'))">
-      <ItemGroup>
-        <Reference Include="System.Diagnostics.DiagnosticSource">
-          <HintPath>..\..\packages\test\System.Diagnostics.DiagnosticSource\lib\netstandard1.3\System.Diagnostics.DiagnosticSource.dll</HintPath>
-          <Private>True</Private>
-          <Paket>True</Paket>
-        </Reference>
-      </ItemGroup>
-    </When>
-  </Choose>
-  <Choose>
-    <When Condition="($(TargetFrameworkIdentifier) == '.NETCoreApp' And ($(TargetFrameworkVersion) == 'v1.0' Or $(TargetFrameworkVersion) == 'v1.1')) Or ($(TargetFrameworkIdentifier) == '.NETStandard' And $(TargetFrameworkVersion) == 'v1.6')">
-      <ItemGroup>
-        <Reference Include="System.Diagnostics.Tools">
-          <HintPath>..\..\packages\test\System.Diagnostics.Tools\ref\netstandard1.0\System.Diagnostics.Tools.dll</HintPath>
-          <Private>False</Private>
-          <Paket>True</Paket>
-        </Reference>
-      </ItemGroup>
-    </When>
-  </Choose>
-  <Choose>
-    <When Condition="$(TargetFrameworkIdentifier) == '.NETStandard' And ($(TargetFrameworkVersion) == 'v1.3' Or $(TargetFrameworkVersion) == 'v1.4')">
-      <ItemGroup>
-        <Reference Include="System.Diagnostics.Tracing">
-          <HintPath>..\..\packages\test\System.Diagnostics.Tracing\ref\netstandard1.3\System.Diagnostics.Tracing.dll</HintPath>
-          <Private>False</Private>
-          <Paket>True</Paket>
-        </Reference>
-      </ItemGroup>
-    </When>
-    <When Condition="($(TargetFrameworkIdentifier) == '.NETCoreApp' And ($(TargetFrameworkVersion) == 'v1.0' Or $(TargetFrameworkVersion) == 'v1.1')) Or ($(TargetFrameworkIdentifier) == '.NETStandard' And ($(TargetFrameworkVersion) == 'v1.5' Or $(TargetFrameworkVersion) == 'v1.6'))">
-      <ItemGroup>
-        <Reference Include="System.Diagnostics.Tracing">
-          <HintPath>..\..\packages\test\System.Diagnostics.Tracing\ref\netstandard1.5\System.Diagnostics.Tracing.dll</HintPath>
-          <Private>False</Private>
-          <Paket>True</Paket>
-        </Reference>
-      </ItemGroup>
-    </When>
-  </Choose>
-  <Choose>
-    <When Condition="($(TargetFrameworkIdentifier) == '.NETCoreApp' And ($(TargetFrameworkVersion) == 'v1.0' Or $(TargetFrameworkVersion) == 'v1.1')) Or ($(TargetFrameworkIdentifier) == '.NETStandard' And $(TargetFrameworkVersion) == 'v1.6')">
-      <ItemGroup>
-        <Reference Include="System.Globalization">
-          <HintPath>..\..\packages\test\System.Globalization\ref\netstandard1.3\System.Globalization.dll</HintPath>
-          <Private>False</Private>
-          <Paket>True</Paket>
-        </Reference>
-      </ItemGroup>
-    </When>
-  </Choose>
-  <Choose>
-    <When Condition="($(TargetFrameworkIdentifier) == '.NETCoreApp' And ($(TargetFrameworkVersion) == 'v1.0' Or $(TargetFrameworkVersion) == 'v1.1')) Or ($(TargetFrameworkIdentifier) == '.NETStandard' And ($(TargetFrameworkVersion) == 'v1.3' Or $(TargetFrameworkVersion) == 'v1.4' Or $(TargetFrameworkVersion) == 'v1.5' Or $(TargetFrameworkVersion) == 'v1.6'))">
-      <ItemGroup>
-        <Reference Include="System.Globalization.Calendars">
-          <HintPath>..\..\packages\test\System.Globalization.Calendars\ref\netstandard1.3\System.Globalization.Calendars.dll</HintPath>
-          <Private>False</Private>
-          <Paket>True</Paket>
-        </Reference>
-      </ItemGroup>
-    </When>
-  </Choose>
-  <Choose>
-    <When Condition="($(TargetFrameworkIdentifier) == '.NETCoreApp' And ($(TargetFrameworkVersion) == 'v1.0' Or $(TargetFrameworkVersion) == 'v1.1')) Or ($(TargetFrameworkIdentifier) == '.NETStandard' And $(TargetFrameworkVersion) == 'v1.6')">
-      <ItemGroup>
-        <Reference Include="System.Globalization.Extensions">
-          <HintPath>..\..\packages\test\System.Globalization.Extensions\ref\netstandard1.3\System.Globalization.Extensions.dll</HintPath>
-          <Private>False</Private>
-          <Paket>True</Paket>
-        </Reference>
-      </ItemGroup>
-    </When>
-  </Choose>
-  <Choose>
-    <When Condition="($(TargetFrameworkIdentifier) == '.NETCoreApp' And ($(TargetFrameworkVersion) == 'v1.0' Or $(TargetFrameworkVersion) == 'v1.1')) Or ($(TargetFrameworkIdentifier) == '.NETStandard' And $(TargetFrameworkVersion) == 'v1.6')">
-      <ItemGroup>
-        <Reference Include="System.IO">
-          <HintPath>..\..\packages\test\System.IO\ref\netstandard1.5\System.IO.dll</HintPath>
-          <Private>False</Private>
-          <Paket>True</Paket>
-        </Reference>
-      </ItemGroup>
-    </When>
-  </Choose>
-  <Choose>
-    <When Condition="($(TargetFrameworkIdentifier) == '.NETCoreApp' And ($(TargetFrameworkVersion) == 'v1.0' Or $(TargetFrameworkVersion) == 'v1.1')) Or ($(TargetFrameworkIdentifier) == '.NETStandard' And ($(TargetFrameworkVersion) == 'v1.3' Or $(TargetFrameworkVersion) == 'v1.4' Or $(TargetFrameworkVersion) == 'v1.5' Or $(TargetFrameworkVersion) == 'v1.6'))">
-      <ItemGroup>
-        <Reference Include="System.IO.Compression">
-          <HintPath>..\..\packages\test\System.IO.Compression\ref\netstandard1.3\System.IO.Compression.dll</HintPath>
-          <Private>False</Private>
-          <Paket>True</Paket>
-        </Reference>
-      </ItemGroup>
-    </When>
-  </Choose>
-  <Choose>
-    <When Condition="($(TargetFrameworkIdentifier) == '.NETCoreApp' And ($(TargetFrameworkVersion) == 'v1.0' Or $(TargetFrameworkVersion) == 'v1.1')) Or ($(TargetFrameworkIdentifier) == '.NETStandard' And ($(TargetFrameworkVersion) == 'v1.3' Or $(TargetFrameworkVersion) == 'v1.4' Or $(TargetFrameworkVersion) == 'v1.5' Or $(TargetFrameworkVersion) == 'v1.6')) Or ($(TargetFrameworkIdentifier) == '.NETCore' And $(TargetFrameworkVersion) == 'v5.0')">
-      <ItemGroup>
-        <Reference Include="System.IO.Compression.ZipFile">
-          <HintPath>..\..\packages\test\System.IO.Compression.ZipFile\lib\netstandard1.3\System.IO.Compression.ZipFile.dll</HintPath>
-          <Private>True</Private>
-          <Paket>True</Paket>
-        </Reference>
-      </ItemGroup>
-    </When>
-    <When Condition="($(TargetFrameworkIdentifier) == '.NETCoreApp' And ($(TargetFrameworkVersion) == 'v1.0' Or $(TargetFrameworkVersion) == 'v1.1')) Or ($(TargetFrameworkIdentifier) == '.NETStandard' And ($(TargetFrameworkVersion) == 'v1.3' Or $(TargetFrameworkVersion) == 'v1.4' Or $(TargetFrameworkVersion) == 'v1.5' Or $(TargetFrameworkVersion) == 'v1.6'))">
-      <ItemGroup>
-        <Reference Include="System.IO.Compression.ZipFile">
-          <HintPath>..\..\packages\test\System.IO.Compression.ZipFile\ref\netstandard1.3\System.IO.Compression.ZipFile.dll</HintPath>
-          <Private>False</Private>
-          <Paket>True</Paket>
-        </Reference>
-      </ItemGroup>
-    </When>
-  </Choose>
-  <Choose>
-    <When Condition="($(TargetFrameworkIdentifier) == '.NETCoreApp' And ($(TargetFrameworkVersion) == 'v1.0' Or $(TargetFrameworkVersion) == 'v1.1')) Or ($(TargetFrameworkIdentifier) == '.NETStandard' And ($(TargetFrameworkVersion) == 'v1.3' Or $(TargetFrameworkVersion) == 'v1.4' Or $(TargetFrameworkVersion) == 'v1.5' Or $(TargetFrameworkVersion) == 'v1.6'))">
-      <ItemGroup>
-        <Reference Include="System.IO.FileSystem">
-          <HintPath>..\..\packages\test\System.IO.FileSystem\ref\netstandard1.3\System.IO.FileSystem.dll</HintPath>
-          <Private>False</Private>
-          <Paket>True</Paket>
-        </Reference>
-      </ItemGroup>
-    </When>
-  </Choose>
-  <Choose>
-    <When Condition="($(TargetFrameworkIdentifier) == '.NETCoreApp' And ($(TargetFrameworkVersion) == 'v1.0' Or $(TargetFrameworkVersion) == 'v1.1')) Or ($(TargetFrameworkIdentifier) == '.NETStandard' And ($(TargetFrameworkVersion) == 'v1.3' Or $(TargetFrameworkVersion) == 'v1.4' Or $(TargetFrameworkVersion) == 'v1.5' Or $(TargetFrameworkVersion) == 'v1.6')) Or ($(TargetFrameworkIdentifier) == '.NETCore' And $(TargetFrameworkVersion) == 'v5.0')">
-      <ItemGroup>
-        <Reference Include="System.IO.FileSystem.Primitives">
-          <HintPath>..\..\packages\test\System.IO.FileSystem.Primitives\lib\netstandard1.3\System.IO.FileSystem.Primitives.dll</HintPath>
-          <Private>True</Private>
-          <Paket>True</Paket>
-        </Reference>
-      </ItemGroup>
-    </When>
-    <When Condition="($(TargetFrameworkIdentifier) == '.NETCoreApp' And ($(TargetFrameworkVersion) == 'v1.0' Or $(TargetFrameworkVersion) == 'v1.1')) Or ($(TargetFrameworkIdentifier) == '.NETStandard' And ($(TargetFrameworkVersion) == 'v1.3' Or $(TargetFrameworkVersion) == 'v1.4' Or $(TargetFrameworkVersion) == 'v1.5' Or $(TargetFrameworkVersion) == 'v1.6'))">
-      <ItemGroup>
-        <Reference Include="System.IO.FileSystem.Primitives">
-          <HintPath>..\..\packages\test\System.IO.FileSystem.Primitives\ref\netstandard1.3\System.IO.FileSystem.Primitives.dll</HintPath>
-          <Private>False</Private>
-          <Paket>True</Paket>
-        </Reference>
-      </ItemGroup>
-    </When>
-  </Choose>
-  <Choose>
-    <When Condition="$(TargetFrameworkIdentifier) == '.NETStandard' And ($(TargetFrameworkVersion) == 'v1.3' Or $(TargetFrameworkVersion) == 'v1.4' Or $(TargetFrameworkVersion) == 'v1.5')">
-      <ItemGroup>
-        <Reference Include="System.Linq">
-          <HintPath>..\..\packages\test\System.Linq\ref\netstandard1.0\System.Linq.dll</HintPath>
-          <Private>False</Private>
-          <Paket>True</Paket>
-        </Reference>
-      </ItemGroup>
-    </When>
-    <When Condition="($(TargetFrameworkIdentifier) == '.NETCoreApp' And ($(TargetFrameworkVersion) == 'v1.0' Or $(TargetFrameworkVersion) == 'v1.1' Or $(TargetFrameworkVersion) == 'v2.0')) Or ($(TargetFrameworkIdentifier) == '.NETStandard' And ($(TargetFrameworkVersion) == 'v1.6' Or $(TargetFrameworkVersion) == 'v2.0'))">
-      <ItemGroup>
-        <Reference Include="System.Linq">
-          <HintPath>..\..\packages\test\System.Linq\lib\netstandard1.6\System.Linq.dll</HintPath>
-          <Private>True</Private>
-          <Paket>True</Paket>
-        </Reference>
-      </ItemGroup>
-    </When>
-    <When Condition="($(TargetFrameworkIdentifier) == '.NETCoreApp' And ($(TargetFrameworkVersion) == 'v1.0' Or $(TargetFrameworkVersion) == 'v1.1' Or $(TargetFrameworkVersion) == 'v2.0')) Or ($(TargetFrameworkIdentifier) == '.NETStandard' And ($(TargetFrameworkVersion) == 'v1.6' Or $(TargetFrameworkVersion) == 'v2.0'))">
-      <ItemGroup>
-        <Reference Include="System.Linq">
-          <HintPath>..\..\packages\test\System.Linq\ref\netstandard1.6\System.Linq.dll</HintPath>
-          <Private>False</Private>
-          <Paket>True</Paket>
-        </Reference>
-      </ItemGroup>
-    </When>
-  </Choose>
-  <Choose>
-    <When Condition="($(TargetFrameworkIdentifier) == '.NETCoreApp' And ($(TargetFrameworkVersion) == 'v1.0' Or $(TargetFrameworkVersion) == 'v1.1')) Or ($(TargetFrameworkIdentifier) == '.NETStandard' And $(TargetFrameworkVersion) == 'v1.6')">
-      <ItemGroup>
-        <Reference Include="System.Linq.Expressions">
-          <HintPath>..\..\packages\test\System.Linq.Expressions\lib\netstandard1.6\System.Linq.Expressions.dll</HintPath>
-          <Private>True</Private>
-          <Paket>True</Paket>
-        </Reference>
-      </ItemGroup>
-    </When>
-    <When Condition="($(TargetFrameworkIdentifier) == '.NETCoreApp' And ($(TargetFrameworkVersion) == 'v1.0' Or $(TargetFrameworkVersion) == 'v1.1')) Or ($(TargetFrameworkIdentifier) == '.NETStandard' And $(TargetFrameworkVersion) == 'v1.6')">
-      <ItemGroup>
-        <Reference Include="System.Linq.Expressions">
-          <HintPath>..\..\packages\test\System.Linq.Expressions\ref\netstandard1.6\System.Linq.Expressions.dll</HintPath>
-          <Private>False</Private>
-          <Paket>True</Paket>
-        </Reference>
-      </ItemGroup>
-    </When>
-  </Choose>
-  <Choose>
-    <When Condition="($(TargetFrameworkIdentifier) == '.NETCoreApp' And ($(TargetFrameworkVersion) == 'v1.0' Or $(TargetFrameworkVersion) == 'v1.1')) Or ($(TargetFrameworkIdentifier) == '.NETStandard' And $(TargetFrameworkVersion) == 'v1.6')">
-      <ItemGroup>
-        <Reference Include="System.Linq.Queryable">
-          <HintPath>..\..\packages\test\System.Linq.Queryable\ref\netstandard1.0\System.Linq.Queryable.dll</HintPath>
-          <Private>False</Private>
-          <Paket>True</Paket>
-        </Reference>
-      </ItemGroup>
-    </When>
-    <When Condition="($(TargetFrameworkIdentifier) == '.NETCoreApp' And ($(TargetFrameworkVersion) == 'v1.0' Or $(TargetFrameworkVersion) == 'v1.1')) Or ($(TargetFrameworkIdentifier) == '.NETStandard' And $(TargetFrameworkVersion) == 'v1.6')">
-      <ItemGroup>
-        <Reference Include="System.Linq.Queryable">
-          <HintPath>..\..\packages\test\System.Linq.Queryable\lib\netstandard1.3\System.Linq.Queryable.dll</HintPath>
-          <Private>True</Private>
-          <Paket>True</Paket>
-        </Reference>
-      </ItemGroup>
-    </When>
-  </Choose>
-  <Choose>
-    <When Condition="($(TargetFrameworkIdentifier) == '.NETCoreApp' And ($(TargetFrameworkVersion) == 'v1.0' Or $(TargetFrameworkVersion) == 'v1.1')) Or ($(TargetFrameworkIdentifier) == '.NETStandard' And ($(TargetFrameworkVersion) == 'v1.3' Or $(TargetFrameworkVersion) == 'v1.4' Or $(TargetFrameworkVersion) == 'v1.5' Or $(TargetFrameworkVersion) == 'v1.6'))">
-      <ItemGroup>
-        <Reference Include="System.Net.Http">
-          <HintPath>..\..\packages\test\System.Net.Http\ref\netstandard1.3\System.Net.Http.dll</HintPath>
-          <Private>False</Private>
-          <Paket>True</Paket>
-        </Reference>
-      </ItemGroup>
-    </When>
-  </Choose>
-  <Choose>
-    <When Condition="($(TargetFrameworkIdentifier) == '.NETCoreApp' And ($(TargetFrameworkVersion) == 'v1.0' Or $(TargetFrameworkVersion) == 'v1.1')) Or ($(TargetFrameworkIdentifier) == '.NETStandard' And ($(TargetFrameworkVersion) == 'v1.3' Or $(TargetFrameworkVersion) == 'v1.4' Or $(TargetFrameworkVersion) == 'v1.5' Or $(TargetFrameworkVersion) == 'v1.6'))">
-      <ItemGroup>
-        <Reference Include="System.Net.Primitives">
-          <HintPath>..\..\packages\test\System.Net.Primitives\ref\netstandard1.3\System.Net.Primitives.dll</HintPath>
-          <Private>False</Private>
-          <Paket>True</Paket>
-        </Reference>
-      </ItemGroup>
-    </When>
-  </Choose>
-  <Choose>
-    <When Condition="($(TargetFrameworkIdentifier) == '.NETCoreApp' And ($(TargetFrameworkVersion) == 'v1.0' Or $(TargetFrameworkVersion) == 'v1.1')) Or ($(TargetFrameworkIdentifier) == '.NETStandard' And $(TargetFrameworkVersion) == 'v1.6')">
-      <ItemGroup>
-        <Reference Include="System.Net.Requests">
-          <HintPath>..\..\packages\test\System.Net.Requests\ref\netstandard1.3\System.Net.Requests.dll</HintPath>
-          <Private>False</Private>
-          <Paket>True</Paket>
-        </Reference>
-      </ItemGroup>
-    </When>
-  </Choose>
-  <Choose>
-    <When Condition="($(TargetFrameworkIdentifier) == '.NETCoreApp' And ($(TargetFrameworkVersion) == 'v1.0' Or $(TargetFrameworkVersion) == 'v1.1')) Or ($(TargetFrameworkIdentifier) == '.NETStandard' And ($(TargetFrameworkVersion) == 'v1.3' Or $(TargetFrameworkVersion) == 'v1.4' Or $(TargetFrameworkVersion) == 'v1.5' Or $(TargetFrameworkVersion) == 'v1.6'))">
-      <ItemGroup>
-        <Reference Include="System.Net.Sockets">
-          <HintPath>..\..\packages\test\System.Net.Sockets\ref\netstandard1.3\System.Net.Sockets.dll</HintPath>
-          <Private>False</Private>
-          <Paket>True</Paket>
-        </Reference>
-      </ItemGroup>
-    </When>
-  </Choose>
-  <Choose>
-    <When Condition="($(TargetFrameworkIdentifier) == '.NETCoreApp' And ($(TargetFrameworkVersion) == 'v1.0' Or $(TargetFrameworkVersion) == 'v1.1')) Or ($(TargetFrameworkIdentifier) == '.NETStandard' And $(TargetFrameworkVersion) == 'v1.6')">
-      <ItemGroup>
-        <Reference Include="System.Net.WebHeaderCollection">
-          <HintPath>..\..\packages\test\System.Net.WebHeaderCollection\lib\netstandard1.3\System.Net.WebHeaderCollection.dll</HintPath>
-          <Private>True</Private>
-          <Paket>True</Paket>
-        </Reference>
-      </ItemGroup>
-    </When>
-    <When Condition="($(TargetFrameworkIdentifier) == '.NETCoreApp' And ($(TargetFrameworkVersion) == 'v1.0' Or $(TargetFrameworkVersion) == 'v1.1')) Or ($(TargetFrameworkIdentifier) == '.NETStandard' And $(TargetFrameworkVersion) == 'v1.6')">
-      <ItemGroup>
-        <Reference Include="System.Net.WebHeaderCollection">
-          <HintPath>..\..\packages\test\System.Net.WebHeaderCollection\ref\netstandard1.3\System.Net.WebHeaderCollection.dll</HintPath>
-          <Private>False</Private>
-          <Paket>True</Paket>
-        </Reference>
-      </ItemGroup>
-    </When>
-  </Choose>
-  <Choose>
-    <When Condition="($(TargetFrameworkIdentifier) == '.NETCoreApp' And ($(TargetFrameworkVersion) == 'v1.0' Or $(TargetFrameworkVersion) == 'v1.1')) Or ($(TargetFrameworkIdentifier) == '.NETStandard' And ($(TargetFrameworkVersion) == 'v1.3' Or $(TargetFrameworkVersion) == 'v1.4' Or $(TargetFrameworkVersion) == 'v1.5' Or $(TargetFrameworkVersion) == 'v1.6'))">
-      <ItemGroup>
-        <Reference Include="System.ObjectModel">
-          <HintPath>..\..\packages\test\System.ObjectModel\lib\netstandard1.3\System.ObjectModel.dll</HintPath>
-          <Private>True</Private>
-          <Paket>True</Paket>
-        </Reference>
-      </ItemGroup>
-    </When>
-    <When Condition="($(TargetFrameworkIdentifier) == '.NETCoreApp' And ($(TargetFrameworkVersion) == 'v1.0' Or $(TargetFrameworkVersion) == 'v1.1')) Or ($(TargetFrameworkIdentifier) == '.NETStandard' And ($(TargetFrameworkVersion) == 'v1.3' Or $(TargetFrameworkVersion) == 'v1.4' Or $(TargetFrameworkVersion) == 'v1.5' Or $(TargetFrameworkVersion) == 'v1.6'))">
-      <ItemGroup>
-        <Reference Include="System.ObjectModel">
-          <HintPath>..\..\packages\test\System.ObjectModel\ref\netstandard1.3\System.ObjectModel.dll</HintPath>
-          <Private>False</Private>
-          <Paket>True</Paket>
-        </Reference>
-      </ItemGroup>
-    </When>
-  </Choose>
-  <Choose>
-    <When Condition="($(TargetFrameworkIdentifier) == '.NETCoreApp' And ($(TargetFrameworkVersion) == 'v1.0' Or $(TargetFrameworkVersion) == 'v1.1')) Or ($(TargetFrameworkIdentifier) == '.NETStandard' And $(TargetFrameworkVersion) == 'v1.6')">
-      <ItemGroup>
-        <Reference Include="System.Reflection">
-          <HintPath>..\..\packages\test\System.Reflection\ref\netstandard1.5\System.Reflection.dll</HintPath>
-          <Private>False</Private>
-          <Paket>True</Paket>
-        </Reference>
-      </ItemGroup>
-    </When>
-  </Choose>
-  <Choose>
-    <When Condition="($(TargetFrameworkIdentifier) == '.NETCoreApp' And ($(TargetFrameworkVersion) == 'v1.0' Or $(TargetFrameworkVersion) == 'v1.1')) Or ($(TargetFrameworkIdentifier) == '.NETStandard' And $(TargetFrameworkVersion) == 'v1.6')">
-      <ItemGroup>
-        <Reference Include="System.Reflection.Emit">
-          <HintPath>..\..\packages\test\System.Reflection.Emit\ref\netstandard1.1\System.Reflection.Emit.dll</HintPath>
-          <Private>False</Private>
-          <Paket>True</Paket>
-        </Reference>
-      </ItemGroup>
-    </When>
-    <When Condition="($(TargetFrameworkIdentifier) == '.NETCoreApp' And ($(TargetFrameworkVersion) == 'v1.0' Or $(TargetFrameworkVersion) == 'v1.1')) Or ($(TargetFrameworkIdentifier) == '.NETStandard' And $(TargetFrameworkVersion) == 'v1.6')">
-      <ItemGroup>
-        <Reference Include="System.Reflection.Emit">
-          <HintPath>..\..\packages\test\System.Reflection.Emit\lib\netstandard1.3\System.Reflection.Emit.dll</HintPath>
-          <Private>True</Private>
-          <Paket>True</Paket>
-        </Reference>
-      </ItemGroup>
-    </When>
-  </Choose>
-  <Choose>
-    <When Condition="($(TargetFrameworkIdentifier) == '.NETCoreApp' And ($(TargetFrameworkVersion) == 'v1.0' Or $(TargetFrameworkVersion) == 'v1.1')) Or ($(TargetFrameworkIdentifier) == '.NETStandard' And $(TargetFrameworkVersion) == 'v1.6')">
-      <ItemGroup>
-        <Reference Include="System.Reflection.Emit.ILGeneration">
-          <HintPath>..\..\packages\test\System.Reflection.Emit.ILGeneration\ref\netstandard1.0\System.Reflection.Emit.ILGeneration.dll</HintPath>
-          <Private>False</Private>
-          <Paket>True</Paket>
-        </Reference>
-      </ItemGroup>
-    </When>
-    <When Condition="($(TargetFrameworkIdentifier) == '.NETCoreApp' And ($(TargetFrameworkVersion) == 'v1.0' Or $(TargetFrameworkVersion) == 'v1.1')) Or ($(TargetFrameworkIdentifier) == '.NETStandard' And $(TargetFrameworkVersion) == 'v1.6')">
-      <ItemGroup>
-        <Reference Include="System.Reflection.Emit.ILGeneration">
-          <HintPath>..\..\packages\test\System.Reflection.Emit.ILGeneration\lib\netstandard1.3\System.Reflection.Emit.ILGeneration.dll</HintPath>
-          <Private>True</Private>
-          <Paket>True</Paket>
-        </Reference>
-      </ItemGroup>
-    </When>
-  </Choose>
-  <Choose>
-    <When Condition="($(TargetFrameworkIdentifier) == '.NETCoreApp' And ($(TargetFrameworkVersion) == 'v1.0' Or $(TargetFrameworkVersion) == 'v1.1')) Or ($(TargetFrameworkIdentifier) == '.NETStandard' And $(TargetFrameworkVersion) == 'v1.6')">
-      <ItemGroup>
-        <Reference Include="System.Reflection.Emit.Lightweight">
-          <HintPath>..\..\packages\test\System.Reflection.Emit.Lightweight\ref\netstandard1.0\System.Reflection.Emit.Lightweight.dll</HintPath>
-          <Private>False</Private>
-          <Paket>True</Paket>
-        </Reference>
-      </ItemGroup>
-    </When>
-    <When Condition="($(TargetFrameworkIdentifier) == '.NETCoreApp' And ($(TargetFrameworkVersion) == 'v1.0' Or $(TargetFrameworkVersion) == 'v1.1')) Or ($(TargetFrameworkIdentifier) == '.NETStandard' And $(TargetFrameworkVersion) == 'v1.6')">
-      <ItemGroup>
-        <Reference Include="System.Reflection.Emit.Lightweight">
-          <HintPath>..\..\packages\test\System.Reflection.Emit.Lightweight\lib\netstandard1.3\System.Reflection.Emit.Lightweight.dll</HintPath>
-          <Private>True</Private>
-          <Paket>True</Paket>
-        </Reference>
-      </ItemGroup>
-    </When>
-  </Choose>
-  <Choose>
-    <When Condition="($(TargetFrameworkIdentifier) == '.NETCoreApp' And ($(TargetFrameworkVersion) == 'v1.0' Or $(TargetFrameworkVersion) == 'v1.1')) Or ($(TargetFrameworkIdentifier) == '.NETStandard' And $(TargetFrameworkVersion) == 'v1.6')">
-      <ItemGroup>
-        <Reference Include="System.Reflection.Extensions">
-          <HintPath>..\..\packages\test\System.Reflection.Extensions\ref\netstandard1.0\System.Reflection.Extensions.dll</HintPath>
-          <Private>False</Private>
-          <Paket>True</Paket>
-        </Reference>
-      </ItemGroup>
-    </When>
-  </Choose>
-  <Choose>
-    <When Condition="($(TargetFrameworkIdentifier) == '.NETCoreApp' And ($(TargetFrameworkVersion) == 'v1.0' Or $(TargetFrameworkVersion) == 'v1.1')) Or ($(TargetFrameworkIdentifier) == '.NETStandard' And ($(TargetFrameworkVersion) == 'v1.3' Or $(TargetFrameworkVersion) == 'v1.4' Or $(TargetFrameworkVersion) == 'v1.5' Or $(TargetFrameworkVersion) == 'v1.6'))">
-      <ItemGroup>
-        <Reference Include="System.Reflection.Primitives">
-          <HintPath>..\..\packages\test\System.Reflection.Primitives\ref\netstandard1.0\System.Reflection.Primitives.dll</HintPath>
-          <Private>False</Private>
-          <Paket>True</Paket>
-        </Reference>
-      </ItemGroup>
-    </When>
-  </Choose>
-  <Choose>
-    <When Condition="$(TargetFrameworkIdentifier) == '.NETCoreApp' And ($(TargetFrameworkVersion) == 'v1.0' Or $(TargetFrameworkVersion) == 'v1.1')">
-      <ItemGroup>
-        <Reference Include="System.Reflection.TypeExtensions">
-          <HintPath>..\..\packages\test\System.Reflection.TypeExtensions\lib\netcoreapp1.0\System.Reflection.TypeExtensions.dll</HintPath>
-          <Private>True</Private>
-          <Paket>True</Paket>
-        </Reference>
-      </ItemGroup>
-    </When>
-    <When Condition="$(TargetFrameworkIdentifier) == '.NETStandard' And $(TargetFrameworkVersion) == 'v1.6'">
-      <ItemGroup>
-        <Reference Include="System.Reflection.TypeExtensions">
-          <HintPath>..\..\packages\test\System.Reflection.TypeExtensions\lib\netstandard1.5\System.Reflection.TypeExtensions.dll</HintPath>
-          <Private>True</Private>
-          <Paket>True</Paket>
-        </Reference>
-      </ItemGroup>
-    </When>
-    <When Condition="($(TargetFrameworkIdentifier) == '.NETCoreApp' And ($(TargetFrameworkVersion) == 'v1.0' Or $(TargetFrameworkVersion) == 'v1.1')) Or ($(TargetFrameworkIdentifier) == '.NETStandard' And $(TargetFrameworkVersion) == 'v1.6')">
-      <ItemGroup>
-        <Reference Include="System.Reflection.TypeExtensions">
-          <HintPath>..\..\packages\test\System.Reflection.TypeExtensions\ref\netstandard1.5\System.Reflection.TypeExtensions.dll</HintPath>
-          <Private>False</Private>
-          <Paket>True</Paket>
-        </Reference>
-      </ItemGroup>
-    </When>
-  </Choose>
-  <Choose>
-    <When Condition="($(TargetFrameworkIdentifier) == '.NETCoreApp' And ($(TargetFrameworkVersion) == 'v1.0' Or $(TargetFrameworkVersion) == 'v1.1')) Or ($(TargetFrameworkIdentifier) == '.NETStandard' And $(TargetFrameworkVersion) == 'v1.6')">
-      <ItemGroup>
-        <Reference Include="System.Resources.ResourceManager">
-          <HintPath>..\..\packages\test\System.Resources.ResourceManager\ref\netstandard1.0\System.Resources.ResourceManager.dll</HintPath>
-          <Private>False</Private>
-          <Paket>True</Paket>
-        </Reference>
-      </ItemGroup>
-    </When>
-  </Choose>
-  <Choose>
-    <When Condition="($(TargetFrameworkIdentifier) == '.NETCoreApp' And ($(TargetFrameworkVersion) == 'v1.0' Or $(TargetFrameworkVersion) == 'v1.1')) Or ($(TargetFrameworkIdentifier) == '.NETStandard' And $(TargetFrameworkVersion) == 'v1.6')">
-      <ItemGroup>
-        <Reference Include="System.Runtime">
-          <HintPath>..\..\packages\test\System.Runtime\ref\netstandard1.5\System.Runtime.dll</HintPath>
-          <Private>False</Private>
-          <Paket>True</Paket>
-        </Reference>
-      </ItemGroup>
-    </When>
-  </Choose>
-  <Choose>
-    <When Condition="$(TargetFrameworkIdentifier) == '.NETStandard' And ($(TargetFrameworkVersion) == 'v1.3' Or $(TargetFrameworkVersion) == 'v1.4')">
-      <ItemGroup>
-        <Reference Include="System.Runtime.Extensions">
-          <HintPath>..\..\packages\test\System.Runtime.Extensions\ref\netstandard1.3\System.Runtime.Extensions.dll</HintPath>
-          <Private>False</Private>
-          <Paket>True</Paket>
-        </Reference>
-      </ItemGroup>
-    </When>
-    <When Condition="($(TargetFrameworkIdentifier) == '.NETCoreApp' And ($(TargetFrameworkVersion) == 'v1.0' Or $(TargetFrameworkVersion) == 'v1.1' Or $(TargetFrameworkVersion) == 'v2.0')) Or ($(TargetFrameworkIdentifier) == '.NETStandard' And ($(TargetFrameworkVersion) == 'v1.5' Or $(TargetFrameworkVersion) == 'v1.6' Or $(TargetFrameworkVersion) == 'v2.0'))">
-      <ItemGroup>
-        <Reference Include="System.Runtime.Extensions">
-          <HintPath>..\..\packages\test\System.Runtime.Extensions\ref\netstandard1.5\System.Runtime.Extensions.dll</HintPath>
-          <Private>False</Private>
-          <Paket>True</Paket>
-        </Reference>
-      </ItemGroup>
-    </When>
-  </Choose>
-  <Choose>
-    <When Condition="($(TargetFrameworkIdentifier) == '.NETCoreApp' And ($(TargetFrameworkVersion) == 'v1.0' Or $(TargetFrameworkVersion) == 'v1.1')) Or ($(TargetFrameworkIdentifier) == '.NETStandard' And ($(TargetFrameworkVersion) == 'v1.3' Or $(TargetFrameworkVersion) == 'v1.4' Or $(TargetFrameworkVersion) == 'v1.5' Or $(TargetFrameworkVersion) == 'v1.6'))">
-      <ItemGroup>
-        <Reference Include="System.Runtime.Handles">
-          <HintPath>..\..\packages\test\System.Runtime.Handles\ref\netstandard1.3\System.Runtime.Handles.dll</HintPath>
-          <Private>False</Private>
-          <Paket>True</Paket>
-        </Reference>
-      </ItemGroup>
-    </When>
-  </Choose>
-  <Choose>
-    <When Condition="$(TargetFrameworkIdentifier) == '.NETCoreApp' And ($(TargetFrameworkVersion) == 'v1.1' Or $(TargetFrameworkVersion) == 'v2.0')">
-      <ItemGroup>
-        <Reference Include="System.Runtime.InteropServices">
-          <HintPath>..\..\packages\test\System.Runtime.InteropServices\ref\netcoreapp1.1\System.Runtime.InteropServices.dll</HintPath>
-          <Private>False</Private>
-          <Paket>True</Paket>
-        </Reference>
-      </ItemGroup>
-    </When>
-    <When Condition="$(TargetFrameworkIdentifier) == '.NETStandard' And ($(TargetFrameworkVersion) == 'v1.3' Or $(TargetFrameworkVersion) == 'v1.4')">
-      <ItemGroup>
-        <Reference Include="System.Runtime.InteropServices">
-          <HintPath>..\..\packages\test\System.Runtime.InteropServices\ref\netstandard1.3\System.Runtime.InteropServices.dll</HintPath>
-          <Private>False</Private>
-          <Paket>True</Paket>
-        </Reference>
-      </ItemGroup>
-    </When>
-    <When Condition="($(TargetFrameworkIdentifier) == '.NETCoreApp' And $(TargetFrameworkVersion) == 'v1.0') Or ($(TargetFrameworkIdentifier) == '.NETStandard' And ($(TargetFrameworkVersion) == 'v1.5' Or $(TargetFrameworkVersion) == 'v1.6' Or $(TargetFrameworkVersion) == 'v2.0'))">
-      <ItemGroup>
-        <Reference Include="System.Runtime.InteropServices">
-          <HintPath>..\..\packages\test\System.Runtime.InteropServices\ref\netstandard1.5\System.Runtime.InteropServices.dll</HintPath>
-          <Private>False</Private>
-          <Paket>True</Paket>
-        </Reference>
-      </ItemGroup>
-    </When>
-  </Choose>
-  <Choose>
-    <When Condition="($(TargetFrameworkIdentifier) == '.NETCoreApp' And ($(TargetFrameworkVersion) == 'v1.0' Or $(TargetFrameworkVersion) == 'v1.1')) Or ($(TargetFrameworkIdentifier) == '.NETStandard' And ($(TargetFrameworkVersion) == 'v1.3' Or $(TargetFrameworkVersion) == 'v1.4' Or $(TargetFrameworkVersion) == 'v1.5' Or $(TargetFrameworkVersion) == 'v1.6'))">
-      <ItemGroup>
-        <Reference Include="System.Runtime.InteropServices.RuntimeInformation">
-          <HintPath>..\..\packages\test\System.Runtime.InteropServices.RuntimeInformation\lib\netstandard1.1\System.Runtime.InteropServices.RuntimeInformation.dll</HintPath>
-          <Private>True</Private>
-          <Paket>True</Paket>
-        </Reference>
-      </ItemGroup>
-    </When>
-    <When Condition="($(TargetFrameworkIdentifier) == '.NETCoreApp' And ($(TargetFrameworkVersion) == 'v1.0' Or $(TargetFrameworkVersion) == 'v1.1')) Or ($(TargetFrameworkIdentifier) == '.NETStandard' And ($(TargetFrameworkVersion) == 'v1.3' Or $(TargetFrameworkVersion) == 'v1.4' Or $(TargetFrameworkVersion) == 'v1.5' Or $(TargetFrameworkVersion) == 'v1.6'))">
-      <ItemGroup>
-        <Reference Include="System.Runtime.InteropServices.RuntimeInformation">
-          <HintPath>..\..\packages\test\System.Runtime.InteropServices.RuntimeInformation\ref\netstandard1.1\System.Runtime.InteropServices.RuntimeInformation.dll</HintPath>
-          <Private>False</Private>
-          <Paket>True</Paket>
-        </Reference>
-      </ItemGroup>
-    </When>
-    <When Condition="$(TargetFrameworkIdentifier) == '.NETCore' And $(TargetFrameworkVersion) == 'v5.0'">
-      <ItemGroup>
-        <Reference Include="System.Runtime.InteropServices.RuntimeInformation">
-          <HintPath>..\..\packages\test\System.Runtime.InteropServices.RuntimeInformation\lib\wpa81\System.Runtime.InteropServices.RuntimeInformation.dll</HintPath>
-          <Private>True</Private>
-          <Paket>True</Paket>
-        </Reference>
-      </ItemGroup>
-    </When>
-  </Choose>
-  <Choose>
-    <When Condition="($(TargetFrameworkIdentifier) == '.NETCoreApp' And ($(TargetFrameworkVersion) == 'v1.0' Or $(TargetFrameworkVersion) == 'v1.1' Or $(TargetFrameworkVersion) == 'v2.0')) Or ($(TargetFrameworkIdentifier) == '.NETStandard' And ($(TargetFrameworkVersion) == 'v1.6' Or $(TargetFrameworkVersion) == 'v2.0'))">
-      <ItemGroup>
-        <Reference Include="System.Runtime.Loader">
-          <HintPath>..\..\packages\test\System.Runtime.Loader\lib\netstandard1.5\System.Runtime.Loader.dll</HintPath>
-          <Private>True</Private>
-          <Paket>True</Paket>
-        </Reference>
-      </ItemGroup>
-    </When>
-    <When Condition="($(TargetFrameworkIdentifier) == '.NETCoreApp' And ($(TargetFrameworkVersion) == 'v1.0' Or $(TargetFrameworkVersion) == 'v1.1' Or $(TargetFrameworkVersion) == 'v2.0')) Or ($(TargetFrameworkIdentifier) == '.NETStandard' And ($(TargetFrameworkVersion) == 'v1.6' Or $(TargetFrameworkVersion) == 'v2.0'))">
-      <ItemGroup>
-        <Reference Include="System.Runtime.Loader">
-          <HintPath>..\..\packages\test\System.Runtime.Loader\ref\netstandard1.5\System.Runtime.Loader.dll</HintPath>
-          <Private>False</Private>
-          <Paket>True</Paket>
-        </Reference>
-      </ItemGroup>
-    </When>
-  </Choose>
-  <Choose>
-    <When Condition="($(TargetFrameworkIdentifier) == '.NETCoreApp' And ($(TargetFrameworkVersion) == 'v1.0' Or $(TargetFrameworkVersion) == 'v1.1')) Or ($(TargetFrameworkIdentifier) == '.NETStandard' And $(TargetFrameworkVersion) == 'v1.6')">
-      <ItemGroup>
-        <Reference Include="System.Runtime.Numerics">
-          <HintPath>..\..\packages\test\System.Runtime.Numerics\ref\netstandard1.1\System.Runtime.Numerics.dll</HintPath>
-          <Private>False</Private>
-          <Paket>True</Paket>
-        </Reference>
-      </ItemGroup>
-    </When>
-    <When Condition="($(TargetFrameworkIdentifier) == '.NETCoreApp' And ($(TargetFrameworkVersion) == 'v1.0' Or $(TargetFrameworkVersion) == 'v1.1')) Or ($(TargetFrameworkIdentifier) == '.NETStandard' And $(TargetFrameworkVersion) == 'v1.6')">
-      <ItemGroup>
-        <Reference Include="System.Runtime.Numerics">
-          <HintPath>..\..\packages\test\System.Runtime.Numerics\lib\netstandard1.3\System.Runtime.Numerics.dll</HintPath>
-          <Private>True</Private>
-          <Paket>True</Paket>
-        </Reference>
-      </ItemGroup>
-    </When>
-  </Choose>
-  <Choose>
-    <When Condition="$(TargetFrameworkIdentifier) == '.NETStandard' And $(TargetFrameworkVersion) == 'v1.3'">
-      <ItemGroup>
-        <Reference Include="System.Security.Cryptography.Algorithms">
-          <HintPath>..\..\packages\test\System.Security.Cryptography.Algorithms\ref\netstandard1.3\System.Security.Cryptography.Algorithms.dll</HintPath>
-          <Private>False</Private>
-          <Paket>True</Paket>
-        </Reference>
-      </ItemGroup>
-    </When>
-    <When Condition="$(TargetFrameworkIdentifier) == '.NETStandard' And ($(TargetFrameworkVersion) == 'v1.4' Or $(TargetFrameworkVersion) == 'v1.5')">
-      <ItemGroup>
-        <Reference Include="System.Security.Cryptography.Algorithms">
-          <HintPath>..\..\packages\test\System.Security.Cryptography.Algorithms\ref\netstandard1.4\System.Security.Cryptography.Algorithms.dll</HintPath>
-          <Private>False</Private>
-          <Paket>True</Paket>
-        </Reference>
-      </ItemGroup>
-    </When>
-    <When Condition="($(TargetFrameworkIdentifier) == '.NETCoreApp' And ($(TargetFrameworkVersion) == 'v1.0' Or $(TargetFrameworkVersion) == 'v1.1')) Or ($(TargetFrameworkIdentifier) == '.NETStandard' And $(TargetFrameworkVersion) == 'v1.6')">
-      <ItemGroup>
-        <Reference Include="System.Security.Cryptography.Algorithms">
-          <HintPath>..\..\packages\test\System.Security.Cryptography.Algorithms\ref\netstandard1.6\System.Security.Cryptography.Algorithms.dll</HintPath>
-          <Private>False</Private>
-          <Paket>True</Paket>
-        </Reference>
-      </ItemGroup>
-    </When>
-  </Choose>
-  <Choose>
-    <When Condition="($(TargetFrameworkIdentifier) == '.NETCoreApp' And ($(TargetFrameworkVersion) == 'v1.0' Or $(TargetFrameworkVersion) == 'v1.1')) Or ($(TargetFrameworkIdentifier) == '.NETStandard' And $(TargetFrameworkVersion) == 'v1.6')">
-      <ItemGroup>
-        <Reference Include="System.Security.Cryptography.Cng">
-          <HintPath>..\..\packages\test\System.Security.Cryptography.Cng\lib\netstandard1.6\System.Security.Cryptography.Cng.dll</HintPath>
-          <Private>True</Private>
-          <Paket>True</Paket>
-        </Reference>
-      </ItemGroup>
-    </When>
-    <When Condition="($(TargetFrameworkIdentifier) == '.NETCoreApp' And ($(TargetFrameworkVersion) == 'v1.0' Or $(TargetFrameworkVersion) == 'v1.1')) Or ($(TargetFrameworkIdentifier) == '.NETStandard' And $(TargetFrameworkVersion) == 'v1.6')">
-      <ItemGroup>
-        <Reference Include="System.Security.Cryptography.Cng">
-          <HintPath>..\..\packages\test\System.Security.Cryptography.Cng\ref\netstandard1.6\System.Security.Cryptography.Cng.dll</HintPath>
-          <Private>False</Private>
-          <Paket>True</Paket>
-        </Reference>
-      </ItemGroup>
-    </When>
-  </Choose>
-  <Choose>
-    <When Condition="($(TargetFrameworkIdentifier) == '.NETCoreApp' And ($(TargetFrameworkVersion) == 'v1.0' Or $(TargetFrameworkVersion) == 'v1.1')) Or ($(TargetFrameworkIdentifier) == '.NETStandard' And $(TargetFrameworkVersion) == 'v1.6')">
-      <ItemGroup>
-        <Reference Include="System.Security.Cryptography.Csp">
-          <HintPath>..\..\packages\test\System.Security.Cryptography.Csp\ref\netstandard1.3\System.Security.Cryptography.Csp.dll</HintPath>
-          <Private>False</Private>
-          <Paket>True</Paket>
-        </Reference>
-      </ItemGroup>
-    </When>
-  </Choose>
-  <Choose>
-    <When Condition="($(TargetFrameworkIdentifier) == '.NETCoreApp' And ($(TargetFrameworkVersion) == 'v1.0' Or $(TargetFrameworkVersion) == 'v1.1')) Or ($(TargetFrameworkIdentifier) == '.NETStandard' And ($(TargetFrameworkVersion) == 'v1.3' Or $(TargetFrameworkVersion) == 'v1.4' Or $(TargetFrameworkVersion) == 'v1.5' Or $(TargetFrameworkVersion) == 'v1.6'))">
-      <ItemGroup>
-        <Reference Include="System.Security.Cryptography.Encoding">
-          <HintPath>..\..\packages\test\System.Security.Cryptography.Encoding\ref\netstandard1.3\System.Security.Cryptography.Encoding.dll</HintPath>
-          <Private>False</Private>
-          <Paket>True</Paket>
-        </Reference>
-      </ItemGroup>
-    </When>
-  </Choose>
-  <Choose>
-    <When Condition="($(TargetFrameworkIdentifier) == '.NETCoreApp' And ($(TargetFrameworkVersion) == 'v1.0' Or $(TargetFrameworkVersion) == 'v1.1')) Or ($(TargetFrameworkIdentifier) == '.NETStandard' And $(TargetFrameworkVersion) == 'v1.6')">
-      <ItemGroup>
-        <Reference Include="System.Security.Cryptography.OpenSsl">
-          <HintPath>..\..\packages\test\System.Security.Cryptography.OpenSsl\lib\netstandard1.6\System.Security.Cryptography.OpenSsl.dll</HintPath>
-          <Private>True</Private>
-          <Paket>True</Paket>
-        </Reference>
-      </ItemGroup>
-    </When>
-    <When Condition="($(TargetFrameworkIdentifier) == '.NETCoreApp' And ($(TargetFrameworkVersion) == 'v1.0' Or $(TargetFrameworkVersion) == 'v1.1')) Or ($(TargetFrameworkIdentifier) == '.NETStandard' And $(TargetFrameworkVersion) == 'v1.6')">
-      <ItemGroup>
-        <Reference Include="System.Security.Cryptography.OpenSsl">
-          <HintPath>..\..\packages\test\System.Security.Cryptography.OpenSsl\ref\netstandard1.6\System.Security.Cryptography.OpenSsl.dll</HintPath>
-          <Private>False</Private>
-          <Paket>True</Paket>
-        </Reference>
-      </ItemGroup>
-    </When>
-  </Choose>
-  <Choose>
-    <When Condition="($(TargetFrameworkIdentifier) == '.NETCoreApp' And ($(TargetFrameworkVersion) == 'v1.0' Or $(TargetFrameworkVersion) == 'v1.1')) Or ($(TargetFrameworkIdentifier) == '.NETStandard' And ($(TargetFrameworkVersion) == 'v1.3' Or $(TargetFrameworkVersion) == 'v1.4' Or $(TargetFrameworkVersion) == 'v1.5' Or $(TargetFrameworkVersion) == 'v1.6')) Or ($(TargetFrameworkIdentifier) == '.NETCore' And $(TargetFrameworkVersion) == 'v5.0')">
-      <ItemGroup>
-        <Reference Include="System.Security.Cryptography.Primitives">
-          <HintPath>..\..\packages\test\System.Security.Cryptography.Primitives\lib\netstandard1.3\System.Security.Cryptography.Primitives.dll</HintPath>
-          <Private>True</Private>
-          <Paket>True</Paket>
-        </Reference>
-      </ItemGroup>
-    </When>
-    <When Condition="($(TargetFrameworkIdentifier) == '.NETCoreApp' And ($(TargetFrameworkVersion) == 'v1.0' Or $(TargetFrameworkVersion) == 'v1.1')) Or ($(TargetFrameworkIdentifier) == '.NETStandard' And ($(TargetFrameworkVersion) == 'v1.3' Or $(TargetFrameworkVersion) == 'v1.4' Or $(TargetFrameworkVersion) == 'v1.5' Or $(TargetFrameworkVersion) == 'v1.6'))">
-      <ItemGroup>
-        <Reference Include="System.Security.Cryptography.Primitives">
-          <HintPath>..\..\packages\test\System.Security.Cryptography.Primitives\ref\netstandard1.3\System.Security.Cryptography.Primitives.dll</HintPath>
-          <Private>False</Private>
-          <Paket>True</Paket>
-        </Reference>
-      </ItemGroup>
-    </When>
-  </Choose>
-  <Choose>
-    <When Condition="$(TargetFrameworkIdentifier) == '.NETStandard' And $(TargetFrameworkVersion) == 'v1.3'">
-      <ItemGroup>
-        <Reference Include="System.Security.Cryptography.X509Certificates">
-          <HintPath>..\..\packages\test\System.Security.Cryptography.X509Certificates\ref\netstandard1.3\System.Security.Cryptography.X509Certificates.dll</HintPath>
-          <Private>False</Private>
-          <Paket>True</Paket>
-        </Reference>
-      </ItemGroup>
-    </When>
-    <When Condition="($(TargetFrameworkIdentifier) == '.NETCoreApp' And ($(TargetFrameworkVersion) == 'v1.0' Or $(TargetFrameworkVersion) == 'v1.1')) Or ($(TargetFrameworkIdentifier) == '.NETStandard' And ($(TargetFrameworkVersion) == 'v1.4' Or $(TargetFrameworkVersion) == 'v1.5' Or $(TargetFrameworkVersion) == 'v1.6'))">
-      <ItemGroup>
-        <Reference Include="System.Security.Cryptography.X509Certificates">
-          <HintPath>..\..\packages\test\System.Security.Cryptography.X509Certificates\ref\netstandard1.4\System.Security.Cryptography.X509Certificates.dll</HintPath>
-          <Private>False</Private>
-          <Paket>True</Paket>
-        </Reference>
-      </ItemGroup>
-    </When>
-  </Choose>
-  <Choose>
-    <When Condition="($(TargetFrameworkIdentifier) == '.NETCoreApp' And ($(TargetFrameworkVersion) == 'v1.0' Or $(TargetFrameworkVersion) == 'v1.1')) Or ($(TargetFrameworkIdentifier) == '.NETStandard' And ($(TargetFrameworkVersion) == 'v1.3' Or $(TargetFrameworkVersion) == 'v1.4' Or $(TargetFrameworkVersion) == 'v1.5' Or $(TargetFrameworkVersion) == 'v1.6'))">
-      <ItemGroup>
-        <Reference Include="System.Text.Encoding">
-          <HintPath>..\..\packages\test\System.Text.Encoding\ref\netstandard1.3\System.Text.Encoding.dll</HintPath>
-          <Private>False</Private>
-          <Paket>True</Paket>
-        </Reference>
-      </ItemGroup>
-    </When>
-  </Choose>
-  <Choose>
-    <When Condition="($(TargetFrameworkIdentifier) == '.NETCoreApp' And ($(TargetFrameworkVersion) == 'v1.0' Or $(TargetFrameworkVersion) == 'v1.1')) Or ($(TargetFrameworkIdentifier) == '.NETStandard' And ($(TargetFrameworkVersion) == 'v1.3' Or $(TargetFrameworkVersion) == 'v1.4' Or $(TargetFrameworkVersion) == 'v1.5' Or $(TargetFrameworkVersion) == 'v1.6'))">
-      <ItemGroup>
-        <Reference Include="System.Text.Encoding.Extensions">
-          <HintPath>..\..\packages\test\System.Text.Encoding.Extensions\ref\netstandard1.3\System.Text.Encoding.Extensions.dll</HintPath>
-          <Private>False</Private>
-          <Paket>True</Paket>
-        </Reference>
-      </ItemGroup>
-    </When>
-  </Choose>
-  <Choose>
-    <When Condition="$(TargetFrameworkIdentifier) == '.NETCoreApp' And $(TargetFrameworkVersion) == 'v1.1'">
-      <ItemGroup>
-        <Reference Include="System.Text.RegularExpressions">
-          <HintPath>..\..\packages\test\System.Text.RegularExpressions\ref\netcoreapp1.1\System.Text.RegularExpressions.dll</HintPath>
-          <Private>False</Private>
-          <Paket>True</Paket>
-        </Reference>
-      </ItemGroup>
-    </When>
-    <When Condition="($(TargetFrameworkIdentifier) == '.NETCoreApp' And ($(TargetFrameworkVersion) == 'v1.0' Or $(TargetFrameworkVersion) == 'v1.1')) Or ($(TargetFrameworkIdentifier) == '.NETStandard' And $(TargetFrameworkVersion) == 'v1.6')">
-      <ItemGroup>
-        <Reference Include="System.Text.RegularExpressions">
-          <HintPath>..\..\packages\test\System.Text.RegularExpressions\lib\netstandard1.6\System.Text.RegularExpressions.dll</HintPath>
-          <Private>True</Private>
-          <Paket>True</Paket>
-        </Reference>
-      </ItemGroup>
-    </When>
-    <When Condition="($(TargetFrameworkIdentifier) == '.NETCoreApp' And $(TargetFrameworkVersion) == 'v1.0') Or ($(TargetFrameworkIdentifier) == '.NETStandard' And $(TargetFrameworkVersion) == 'v1.6')">
-      <ItemGroup>
-        <Reference Include="System.Text.RegularExpressions">
-          <HintPath>..\..\packages\test\System.Text.RegularExpressions\ref\netstandard1.6\System.Text.RegularExpressions.dll</HintPath>
-          <Private>False</Private>
-          <Paket>True</Paket>
-        </Reference>
-      </ItemGroup>
-    </When>
-  </Choose>
-  <Choose>
-    <When Condition="($(TargetFrameworkIdentifier) == '.NETCoreApp' And ($(TargetFrameworkVersion) == 'v1.0' Or $(TargetFrameworkVersion) == 'v1.1' Or $(TargetFrameworkVersion) == 'v2.0')) Or ($(TargetFrameworkIdentifier) == '.NETStandard' And ($(TargetFrameworkVersion) == 'v1.3' Or $(TargetFrameworkVersion) == 'v1.4' Or $(TargetFrameworkVersion) == 'v1.5' Or $(TargetFrameworkVersion) == 'v1.6' Or $(TargetFrameworkVersion) == 'v2.0'))">
-      <ItemGroup>
-        <Reference Include="System.Threading">
-          <HintPath>..\..\packages\test\System.Threading\lib\netstandard1.3\System.Threading.dll</HintPath>
-          <Private>True</Private>
-          <Paket>True</Paket>
-        </Reference>
-      </ItemGroup>
-    </When>
-    <When Condition="($(TargetFrameworkIdentifier) == '.NETCoreApp' And ($(TargetFrameworkVersion) == 'v1.0' Or $(TargetFrameworkVersion) == 'v1.1' Or $(TargetFrameworkVersion) == 'v2.0')) Or ($(TargetFrameworkIdentifier) == '.NETStandard' And ($(TargetFrameworkVersion) == 'v1.3' Or $(TargetFrameworkVersion) == 'v1.4' Or $(TargetFrameworkVersion) == 'v1.5' Or $(TargetFrameworkVersion) == 'v1.6' Or $(TargetFrameworkVersion) == 'v2.0'))">
-      <ItemGroup>
-        <Reference Include="System.Threading">
-          <HintPath>..\..\packages\test\System.Threading\ref\netstandard1.3\System.Threading.dll</HintPath>
-          <Private>False</Private>
-          <Paket>True</Paket>
-        </Reference>
-      </ItemGroup>
-    </When>
-  </Choose>
-  <Choose>
-    <When Condition="($(TargetFrameworkIdentifier) == '.NETCoreApp' And ($(TargetFrameworkVersion) == 'v1.0' Or $(TargetFrameworkVersion) == 'v1.1')) Or ($(TargetFrameworkIdentifier) == '.NETStandard' And $(TargetFrameworkVersion) == 'v1.6')">
-      <ItemGroup>
-        <Reference Include="System.Threading.Tasks">
-          <HintPath>..\..\packages\test\System.Threading.Tasks\ref\netstandard1.3\System.Threading.Tasks.dll</HintPath>
-          <Private>False</Private>
-          <Paket>True</Paket>
-        </Reference>
-      </ItemGroup>
-    </When>
-  </Choose>
-  <Choose>
-    <When Condition="($(TargetFrameworkIdentifier) == '.NETCoreApp' And ($(TargetFrameworkVersion) == 'v1.0' Or $(TargetFrameworkVersion) == 'v1.1')) Or ($(TargetFrameworkIdentifier) == '.NETStandard' And ($(TargetFrameworkVersion) == 'v1.3' Or $(TargetFrameworkVersion) == 'v1.4' Or $(TargetFrameworkVersion) == 'v1.5' Or $(TargetFrameworkVersion) == 'v1.6'))">
-      <ItemGroup>
-        <Reference Include="System.Threading.Tasks.Extensions">
-          <HintPath>..\..\packages\test\System.Threading.Tasks.Extensions\lib\netstandard1.0\System.Threading.Tasks.Extensions.dll</HintPath>
-          <Private>True</Private>
-          <Paket>True</Paket>
-        </Reference>
-      </ItemGroup>
-    </When>
-  </Choose>
-  <Choose>
-    <When Condition="($(TargetFrameworkIdentifier) == '.NETCoreApp' And ($(TargetFrameworkVersion) == 'v1.0' Or $(TargetFrameworkVersion) == 'v1.1')) Or ($(TargetFrameworkIdentifier) == '.NETStandard' And $(TargetFrameworkVersion) == 'v1.6')">
-      <ItemGroup>
-        <Reference Include="System.Threading.Tasks.Parallel">
-          <HintPath>..\..\packages\test\System.Threading.Tasks.Parallel\ref\netstandard1.1\System.Threading.Tasks.Parallel.dll</HintPath>
-          <Private>False</Private>
-          <Paket>True</Paket>
-        </Reference>
-      </ItemGroup>
-    </When>
-    <When Condition="($(TargetFrameworkIdentifier) == '.NETCoreApp' And ($(TargetFrameworkVersion) == 'v1.0' Or $(TargetFrameworkVersion) == 'v1.1')) Or ($(TargetFrameworkIdentifier) == '.NETStandard' And $(TargetFrameworkVersion) == 'v1.6')">
-      <ItemGroup>
-        <Reference Include="System.Threading.Tasks.Parallel">
-          <HintPath>..\..\packages\test\System.Threading.Tasks.Parallel\lib\netstandard1.3\System.Threading.Tasks.Parallel.dll</HintPath>
-          <Private>True</Private>
-          <Paket>True</Paket>
-        </Reference>
-      </ItemGroup>
-    </When>
-  </Choose>
-  <Choose>
-    <When Condition="($(TargetFrameworkIdentifier) == '.NETCoreApp' And ($(TargetFrameworkVersion) == 'v1.0' Or $(TargetFrameworkVersion) == 'v1.1' Or $(TargetFrameworkVersion) == 'v2.0')) Or ($(TargetFrameworkIdentifier) == '.NETStandard' And ($(TargetFrameworkVersion) == 'v1.6' Or $(TargetFrameworkVersion) == 'v2.0'))">
-      <ItemGroup>
-        <Reference Include="System.Threading.Thread">
-          <HintPath>..\..\packages\test\System.Threading.Thread\lib\netstandard1.3\System.Threading.Thread.dll</HintPath>
-          <Private>True</Private>
-          <Paket>True</Paket>
-        </Reference>
-      </ItemGroup>
-    </When>
-    <When Condition="($(TargetFrameworkIdentifier) == '.NETCoreApp' And ($(TargetFrameworkVersion) == 'v1.0' Or $(TargetFrameworkVersion) == 'v1.1' Or $(TargetFrameworkVersion) == 'v2.0')) Or ($(TargetFrameworkIdentifier) == '.NETStandard' And ($(TargetFrameworkVersion) == 'v1.6' Or $(TargetFrameworkVersion) == 'v2.0'))">
-      <ItemGroup>
-        <Reference Include="System.Threading.Thread">
-          <HintPath>..\..\packages\test\System.Threading.Thread\ref\netstandard1.3\System.Threading.Thread.dll</HintPath>
-          <Private>False</Private>
-          <Paket>True</Paket>
-        </Reference>
-      </ItemGroup>
-    </When>
-  </Choose>
-  <Choose>
-    <When Condition="($(TargetFrameworkIdentifier) == '.NETCoreApp' And ($(TargetFrameworkVersion) == 'v1.0' Or $(TargetFrameworkVersion) == 'v1.1')) Or ($(TargetFrameworkIdentifier) == '.NETStandard' And $(TargetFrameworkVersion) == 'v1.6')">
-      <ItemGroup>
-        <Reference Include="System.Threading.ThreadPool">
-          <HintPath>..\..\packages\test\System.Threading.ThreadPool\lib\netstandard1.3\System.Threading.ThreadPool.dll</HintPath>
-          <Private>True</Private>
-          <Paket>True</Paket>
-        </Reference>
-      </ItemGroup>
-    </When>
-    <When Condition="($(TargetFrameworkIdentifier) == '.NETCoreApp' And ($(TargetFrameworkVersion) == 'v1.0' Or $(TargetFrameworkVersion) == 'v1.1')) Or ($(TargetFrameworkIdentifier) == '.NETStandard' And $(TargetFrameworkVersion) == 'v1.6')">
-      <ItemGroup>
-        <Reference Include="System.Threading.ThreadPool">
-          <HintPath>..\..\packages\test\System.Threading.ThreadPool\ref\netstandard1.3\System.Threading.ThreadPool.dll</HintPath>
-          <Private>False</Private>
-          <Paket>True</Paket>
-        </Reference>
-      </ItemGroup>
-    </When>
-  </Choose>
-  <Choose>
-    <When Condition="($(TargetFrameworkIdentifier) == '.NETCoreApp' And ($(TargetFrameworkVersion) == 'v1.0' Or $(TargetFrameworkVersion) == 'v1.1')) Or ($(TargetFrameworkIdentifier) == '.NETStandard' And $(TargetFrameworkVersion) == 'v1.6')">
-      <ItemGroup>
-        <Reference Include="System.Threading.Timer">
-          <HintPath>..\..\packages\test\System.Threading.Timer\ref\netstandard1.2\System.Threading.Timer.dll</HintPath>
-          <Private>False</Private>
-          <Paket>True</Paket>
-        </Reference>
-      </ItemGroup>
-    </When>
-  </Choose>
-  <Choose>
-    <When Condition="$(TargetFrameworkIdentifier) == '.NETFramework' And ($(TargetFrameworkVersion) == 'v4.6.1' Or $(TargetFrameworkVersion) == 'v4.6.2' Or $(TargetFrameworkVersion) == 'v4.6.3')">
-      <ItemGroup>
-        <Reference Include="System.ValueTuple">
-          <HintPath>..\..\packages\test\System.ValueTuple\lib\net461\System.ValueTuple.dll</HintPath>
-          <Private>True</Private>
-          <Paket>True</Paket>
-        </Reference>
-      </ItemGroup>
-    </When>
-    <When Condition="$(TargetFrameworkIdentifier) == '.NETFramework' And ($(TargetFrameworkVersion) == 'v4.7' Or $(TargetFrameworkVersion) == 'v4.7.1')">
-      <ItemGroup>
-        <Reference Include="System.ValueTuple">
-          <HintPath>..\..\packages\test\System.ValueTuple\lib\net47\System.ValueTuple.dll</HintPath>
-          <Private>True</Private>
-          <Paket>True</Paket>
-        </Reference>
-      </ItemGroup>
-    </When>
-    <When Condition="$(TargetFrameworkIdentifier) == '.NETFramework' And ($(TargetFrameworkVersion) == 'v4.5' Or $(TargetFrameworkVersion) == 'v4.5.1' Or $(TargetFrameworkVersion) == 'v4.5.2' Or $(TargetFrameworkVersion) == 'v4.5.3' Or $(TargetFrameworkVersion) == 'v4.6')">
-      <ItemGroup>
-        <Reference Include="System.ValueTuple">
-          <HintPath>..\..\packages\test\System.ValueTuple\lib\netstandard1.0\System.ValueTuple.dll</HintPath>
-          <Private>True</Private>
-          <Paket>True</Paket>
-        </Reference>
-      </ItemGroup>
-    </When>
-  </Choose>
-  <Choose>
-    <When Condition="($(TargetFrameworkIdentifier) == '.NETCoreApp' And ($(TargetFrameworkVersion) == 'v1.0' Or $(TargetFrameworkVersion) == 'v1.1')) Or ($(TargetFrameworkIdentifier) == '.NETStandard' And ($(TargetFrameworkVersion) == 'v1.3' Or $(TargetFrameworkVersion) == 'v1.4' Or $(TargetFrameworkVersion) == 'v1.5' Or $(TargetFrameworkVersion) == 'v1.6'))">
-      <ItemGroup>
-        <Reference Include="System.Xml.ReaderWriter">
-          <HintPath>..\..\packages\test\System.Xml.ReaderWriter\lib\netstandard1.3\System.Xml.ReaderWriter.dll</HintPath>
-          <Private>True</Private>
-          <Paket>True</Paket>
-        </Reference>
-      </ItemGroup>
-    </When>
-    <When Condition="($(TargetFrameworkIdentifier) == '.NETCoreApp' And ($(TargetFrameworkVersion) == 'v1.0' Or $(TargetFrameworkVersion) == 'v1.1')) Or ($(TargetFrameworkIdentifier) == '.NETStandard' And ($(TargetFrameworkVersion) == 'v1.3' Or $(TargetFrameworkVersion) == 'v1.4' Or $(TargetFrameworkVersion) == 'v1.5' Or $(TargetFrameworkVersion) == 'v1.6'))">
-      <ItemGroup>
-        <Reference Include="System.Xml.ReaderWriter">
-          <HintPath>..\..\packages\test\System.Xml.ReaderWriter\ref\netstandard1.3\System.Xml.ReaderWriter.dll</HintPath>
-          <Private>False</Private>
-          <Paket>True</Paket>
-        </Reference>
-      </ItemGroup>
-    </When>
-  </Choose>
-  <Choose>
-    <When Condition="($(TargetFrameworkIdentifier) == '.NETCoreApp' And ($(TargetFrameworkVersion) == 'v1.0' Or $(TargetFrameworkVersion) == 'v1.1')) Or ($(TargetFrameworkIdentifier) == '.NETStandard' And ($(TargetFrameworkVersion) == 'v1.3' Or $(TargetFrameworkVersion) == 'v1.4' Or $(TargetFrameworkVersion) == 'v1.5' Or $(TargetFrameworkVersion) == 'v1.6'))">
-      <ItemGroup>
-        <Reference Include="System.Xml.XDocument">
-          <HintPath>..\..\packages\test\System.Xml.XDocument\lib\netstandard1.3\System.Xml.XDocument.dll</HintPath>
-          <Private>True</Private>
-          <Paket>True</Paket>
-        </Reference>
-      </ItemGroup>
-    </When>
-    <When Condition="($(TargetFrameworkIdentifier) == '.NETCoreApp' And ($(TargetFrameworkVersion) == 'v1.0' Or $(TargetFrameworkVersion) == 'v1.1')) Or ($(TargetFrameworkIdentifier) == '.NETStandard' And ($(TargetFrameworkVersion) == 'v1.3' Or $(TargetFrameworkVersion) == 'v1.4' Or $(TargetFrameworkVersion) == 'v1.5' Or $(TargetFrameworkVersion) == 'v1.6'))">
-      <ItemGroup>
-        <Reference Include="System.Xml.XDocument">
-          <HintPath>..\..\packages\test\System.Xml.XDocument\ref\netstandard1.3\System.Xml.XDocument.dll</HintPath>
-          <Private>False</Private>
-          <Paket>True</Paket>
-        </Reference>
-      </ItemGroup>
-    </When>
-  </Choose>
-  <Import Project="..\..\packages\test\NETStandard.Library\build\NETStandard.Library.targets" Condition="Exists('..\..\packages\test\NETStandard.Library\build\NETStandard.Library.targets')" Label="Paket" />
-  <Import Project="..\..\packages\test\NETStandard.Library\build\$(__paket__NETStandard_Library_targets).targets" Condition="Exists('..\..\packages\test\NETStandard.Library\build\$(__paket__NETStandard_Library_targets).targets')" Label="Paket" />
->>>>>>> 2fa6b3ef
 </Project>