﻿namespace KafkaFs

open System
open System.IO
open System.Net
open System.Net.Sockets
open System.Text
open System.Collections.Generic
open System.Collections.Concurrent
open System.Threading
open System.Threading.Tasks

/// The Kafka RPC protocol.
/// https://cwiki.apache.org/confluence/display/KAFKA/A+Guide+To+The+Kafka+Protocol
[<AutoOpen>]
module Protocol =

  type ApiKey =
    | ProduceRequest = 0s
    | FetchRequest = 1s
    | OffsetRequest = 2s
    | MetadataRequest = 3s
    | OffsetCommitRequest = 8s
    | OffsetFetchRequest = 9s
    | GroupCoordinatorRequest = 10s
    | JoinGroupRequest = 11s
    | HeartbeatRequest = 12s
    | LeaveGroupRequest = 13s
    | SyncGroupRequest = 14s
    | DescribeGroupsRequest = 15s
    | ListGroupsRequest = 16s

  type ApiVersion = int16

  /// A correlation id of a Kafka request-response transaction.
  type CorrelationId = int32

  /// A client id.
  type ClientId = string

  /// Crc digest of a Kafka message.
  type Crc = int32

  type MagicByte = int8

  /// Kafka message attributes.
  type Attributes = int8

  [<CompilationRepresentation(CompilationRepresentationFlags.ModuleSuffix)>]
  module Compression =

    let [<Literal>] Mask = 7y
    let [<Literal>] None = 0y
    let [<Literal>] GZIP = 1y
    let [<Literal>] Snappy = 2y

  /// A Kafka message key (bytes).
  type Key = ArraySeg<byte>

  /// A Kafka message value (bytes).
  type Value = ArraySeg<byte>

  /// A name of a Kafka topic.
  type TopicName = string

  /// This field indicates how many acknowledgements the servers should receive
  /// before responding to the request.
  type RequiredAcks = int16

  [<CompilationRepresentation(CompilationRepresentationFlags.ModuleSuffix)>]
  module RequiredAcks =
<<<<<<< HEAD

=======
    
    /// No acknoweldgement required.
>>>>>>> 5ae72b02
    let None : RequiredAcks = 0s

    /// Acknowledged after the destination broker acknowledges.
    let Local : RequiredAcks = 1s
    
    /// Acknowledged after all in-sync replicas acknowledges.
    let AllInSync : RequiredAcks = -1s

  /// This provides a maximum time in milliseconds the server can await the
  /// receipt of the number of acknowledgements in RequiredAcks.
  type Timeout = int32

  type Partition = int32

  /// The size, in bytes, of the message set that follows.
  type MessageSetSize = int32
<<<<<<< HEAD

=======
     
  /// The size of a Kafka message.
>>>>>>> 5ae72b02
  type MessageSize = int32

  /// A Kafka topic offset.
  type Offset = int64

  /// An id of a Kafka node.
  type NodeId = int32

  /// A Kafka host name.
  type Host = string

  /// A Kafka host port number
  type Port = int32

  /// A Kafka error code.
  type ErrorCode = int16

  type TopicErrorCode = ErrorCode

<<<<<<< HEAD
  type Leader = int32
=======
  type PartitionErrorCode = ErrorCode

  /// The id of the leader node.
  type Leader = NodeId
>>>>>>> 5ae72b02

  /// Node ids of replicas.
  type Replicas = NodeId[]

<<<<<<< HEAD
  /// In-sync replicas
  type Isr = int32[]

  type ErrorCode = int16
=======
  /// Node ids of in-sync replicas.
  type Isr = NodeId[]
>>>>>>> 5ae72b02

  [<CompilationRepresentation(CompilationRepresentationFlags.ModuleSuffix)>]
  module ErrorCode =

    let [<Literal>] NoError = 0s
    let [<Literal>] Unknown = -1s
    let [<Literal>] OffsetOutOfRange = 1s
    let [<Literal>] InvalidMessage = 2s
    let [<Literal>] UnknownTopicOrPartition = 3s
    let [<Literal>] InvalidMessageSize = 4s
    let [<Literal>] LeaderNotAvailable = 5s
    let [<Literal>] NotLeaderForPartition = 6s
    let [<Literal>] RequestTimedOut = 7s
    let [<Literal>] BrokerNotAvailable = 8s
    let [<Literal>] ReplicaNotAvailable = 9s
    let [<Literal>] MessageSizeTooLarge = 9s
    let [<Literal>] StaleControllerEpochCode = 11s
    let [<Literal>] OffsetMetadataTooLargeCode = 12s
    let [<Literal>] GroupLoadInProgressCode = 14s
    let [<Literal>] GroupCoordinatorNotAvailableCode = 15s
    let [<Literal>] NotCoordinatorForGroupCode = 16s
    let [<Literal>] InvalidTopicCode = 17s
    let [<Literal>] RecordListTooLargeCode = 18s
    let [<Literal>] NotEnoughReplicasCode = 19s
    let [<Literal>] NotEnoughReplicasAfterAppendCode = 20s
    let [<Literal>] InvalidRequiredAcksCode = 21s
    let [<Literal>] IllegalGenerationCode = 22s
    let [<Literal>] InconsistentGroupProtocolCode = 23s
    let [<Literal>] InvalidGroupIdCode = 24s
    let [<Literal>] UnknownMemberIdCode = 25s
    let [<Literal>] InvalidSessionTimeoutCode = 26s
    let [<Literal>] RebalanceInProgressCode = 27s
    let [<Literal>] InvalidCommitOffsetSizeCode = 28s
    let [<Literal>] TopicAuthorizationFailedCode = 29s
    let [<Literal>] GroupAuthorizationFailedCode = 30s
    let [<Literal>] ClusterAuthorizationFailedCode = 31s

  /// The replica id indicates the node id of the replica initiating this
  /// request. Normal client consumers should always specify this as -1.
  type ReplicaId = int32

  /// The max wait time is the maximum amount of time in milliseconds to block
  /// waiting if insufficient data is available at the time the request is
  /// issued.
  type MaxWaitTime = int32

  /// This is the minimum number of bytes of messages that must be available to
  /// give a response.
  type MinBytes = int32

  /// The offset to begin this fetch from.
  type FetchOffset = int64

  /// The maximum bytes to include in the message set for this partition. This
  /// helps bound the size of the response.
  type MaxBytes = int32

  /// The offset at the end of the log for this partition. This can be used by
  /// the client to determine how many messages behind the end of the log they
  /// are.
  type HighwaterMarkOffset = int64

  type Time = int64

  type MaxNumberOfOffsets = int32

  /// A Kafka group id.
  type GroupId = string

  /// A Kafka group coordinator id.
  type CoordinatorId = int32

  /// A Kafka group coordinator host name.
  type CoordinatorHost = Host

  /// A Kafka group coordinator TCP port.
  type CoordinatorPort = Port

  /// 
  type ConsumerGroup = string

  type ConsumerGroupGenerationId = int32

  type ConsumerId = string

  type RetentionTime = int64

  type Metadata = string

  type MemberId = string

  type ProtocolName = string

  type ProtocolMetadata = ArraySeg<byte>

  /// An id of a Kafka group protocol generation.
  type GenerationId = int32

  type GroupProtocol = string

  /// The id of a group leader.
  type LeaderId = string

  /// Metadata associated with a Kafka group member.
  type MemberMetadata = ArraySeg<byte>

  /// A byte[] representing member assignment of a particular Kafka group protocol.
  type MemberAssignment = ArraySeg<byte>

<<<<<<< HEAD
=======

  /// A Kafka message type used for producing and fetching.
>>>>>>> 5ae72b02
  type Message =
    struct
      val crc : Crc
      val magicByte : MagicByte
      val attributes : Attributes
      val key : Key
      val value : Value
      new (crc,magicByte,attributes,key,value) =
        { crc = crc ; magicByte = magicByte ; attributes = attributes ; key = key ; value = value }
    end

  and MessageSet =
    struct
      val messages : (Offset * MessageSize * Message)[]
      new (set) = { messages = set }
    end

  // Metadata API

  /// Request metadata on all or a specific set of topics.
  /// Can be routed to any node in the bootstrap list.
  type MetadataRequest =
    struct
      val topicNames : TopicName[]
      new (topicNames) = { topicNames = topicNames }
    end

  /// Contains a list of all brokers (node id, host, post) and assignment of topic/partitions to brokers.
  /// The assignment consists of a leader, a set of replicas and a set of in-sync replicas.
  /// - UnknownTopic
  /// - LeaderNotAvailable
  /// - InvalidTopic
  /// - TopicAuthorizationFailed
  and MetadataResponse =
    struct
      val brokers : Broker[]
      val topicMetadata : TopicMetadata[]
      new (brokers, topicMetadata) =  { brokers = brokers ; topicMetadata = topicMetadata }
    end

<<<<<<< HEAD
  and Broker =
=======
  /// A Kafka broker consists of a node id, host name and TCP port.
  and Broker = 
>>>>>>> 5ae72b02
    struct
      val nodeId : NodeId
      val host : Host
      val port : Port
      new (nodeId,host,port) = { nodeId = nodeId ; host = host ; port = port }
    end

  /// Metadata for a specific topic consisting of a set of partition-to-broker assignments.
  and TopicMetadata =
    struct
      val topicErrorCode : TopicErrorCode
      val topicName : TopicName
      val partitionMetadata : PartitionMetadata[]
      new (topicErrorCode,topicName,partitionMetadata) =
        { topicErrorCode = topicErrorCode ; topicName = topicName ; partitionMetadata = partitionMetadata }
    end

  and PartitionMetadata =
    struct
      val partitionErrorCode : PartitionErrorCode
      val partitionId : Partition
      val leader : Leader
      val replicas : Replicas
      val isr : Isr
      new (partitionErrorCode,partitionId,leader,replicas,isr) = { partitionErrorCode = partitionErrorCode ; partitionId = partitionId ; leader = leader ; replicas = replicas ; isr = isr }
    end

  // Produce API

  type ProduceRequest =
    struct
      val requiredAcks : RequiredAcks
      val timeout : Timeout
      val topics : (TopicName * (Partition * MessageSetSize * MessageSet)[])[]
      new (requiredAcks,timeout,topics) = { requiredAcks = requiredAcks ; timeout = timeout ; topics = topics }
    end

<<<<<<< HEAD
  and ProduceResponse =
=======

  /// A reponse to a produce request.
  /// - UnknownTopicOrPartition
  /// - InvalidMessageSize
  /// - LeaderNotAvailable
  /// - NotLeaderForPartition
  /// - RequestTimedOut
  /// - MessageSizeTooLarge
  /// - RecordListTooLargeCode
  /// - NotEnoughReplicasCode
  /// - NotEnoughReplicasAfterAppendCode
  /// - InvalidRequiredAcksCode
  /// - TopicAuthorizationFailedCode
  and ProduceResponse = 
>>>>>>> 5ae72b02
    struct
      val topics : (TopicName * (Partition * ErrorCode * Offset)[])[]
      new (topics) = { topics = topics }
    end

  // Fetch API

  type FetchRequest =
    struct
      val replicaId : ReplicaId
      val maxWaitTime : MaxWaitTime
      val minBytes : MinBytes
      val topics : (TopicName * (Partition * FetchOffset * MaxBytes)[])[]
      new (replicaId, maxWaitTime, minBytes, topics) = { replicaId = replicaId ; maxWaitTime = maxWaitTime ; minBytes = minBytes ; topics = topics }
    end

  and FetchResponse =
    struct
      val topics : (TopicName * (Partition * ErrorCode * HighwaterMarkOffset * MessageSetSize * MessageSet)[])[]
      new (topics) = { topics = topics }
    end

  // Offset API


  /// A request to return offset information for a set of topics on a specific replica.
  type OffsetRequest =
    struct
      val replicaId : ReplicaId
      val topics : (TopicName * (Partition * Time * MaxNumberOfOffsets)[])[]
      new (replicaId, topics) = { replicaId = replicaId ; topics = topics }
    end

  and OffsetResponse =
    struct
      val topics : (TopicName * PartitionOffsets[])[]
      new (topics) = { topics = topics }
    end

  and PartitionOffsets =
    struct
      val partition : Partition
      val errorCode : ErrorCode
      val offsets : Offset[]
      new (partition,errorCode,offsets) = { partition = partition ; errorCode = errorCode ; offsets = offsets }
    end

  // Offset Commit/Fetch API

  type OffsetCommitRequest =
    struct
      val consumerGroup : ConsumerGroup
      val consumerGroupGenerationId : ConsumerGroupGenerationId
      val consumerId : ConsumerId
      val retentionTime : RetentionTime
      val topics : (TopicName * (Partition * Offset * Metadata)[])[]
      new (consumerGroup,consumerGroupGenerationId,consumerId,retentionTime,topics) =
        { consumerGroup = consumerGroup ; consumerGroupGenerationId = consumerGroupGenerationId ; consumerId = consumerId ; retentionTime = retentionTime ; topics = topics }
    end

  and OffsetCommitResponse =
    struct
      val topics : (TopicName * (Partition * ErrorCode)[])[]
      new (topics) = { topics = topics }
    end


  type OffsetFetchRequest =
    struct
      val consumerGroup : ConsumerGroup
      val topics : (TopicName * Partition[])[]
      new (consumerGroup, topics) = { consumerGroup = consumerGroup ; topics = topics }
    end

  and OffsetFetchResponse =
    struct
      val topics : (TopicName * (Partition * Offset * Metadata * ErrorCode)[])[]
      new (topics) = { topics = topics }
    end

  // Group Membership API

<<<<<<< HEAD
  /// The offsets for a given consumer group are maintained by a specific
  /// broker called the group coordinator. i.e., a consumer needs to issue its
  /// offset commit and fetch requests to this specific broker. It can discover
  /// the current coordinator by issuing a group coordinator request.
=======
  /// The offsets for a given consumer group are maintained by a specific broker called the group coordinator. i.e., a consumer needs to 
  /// issue its offset commit and fetch requests to this specific broker. 
  /// It can discover the current coordinator by issuing a group coordinator request.
  /// Can be routed to any node in the bootstrap list.
>>>>>>> 5ae72b02
  type GroupCoordinatorRequest =
    struct
      val groupId : GroupId
      new (groupId) = { groupId = groupId }
    end

  and GroupCoordinatorResponse =
    struct
      val errorCode : ErrorCode
      val coordinatorId : CoordinatorId
      val coordinatorHost : CoordinatorHost
      val coordinatorPort : CoordinatorPort
      new (errorCode,coordinatorId,coordinatorHost,coordinatorPort) =
        { errorCode = errorCode ; coordinatorId = coordinatorId ; coordinatorHost = coordinatorHost ; coordinatorPort = coordinatorPort }
    end


  /// The join group request is used by a client to become a member of a group.
  /// https://cwiki.apache.org/confluence/display/KAFKA/A+Guide+To+The+Kafka+Protocol#AGuideToTheKafkaProtocol-JoinGroupRequest
  type JoinGroupRequest =
    struct
      val groupId : GroupId
      val sessionTimeout : SessionTimeout
      val memberId : MemberId
      val protocolType : ProtocolType
      val groupProtocols : GroupProtocols
      new (groupId,sessionTimeout,memberId,protocolType,groupProtocols) =
        { groupId = groupId ; sessionTimeout = sessionTimeout ; memberId = memberId ; protocolType = protocolType ; groupProtocols = groupProtocols }
    end

  and SessionTimeout = int32

  and GroupProtocols =
    struct
      val protocols : (ProtocolName * ProtocolMetadata)[]
      new (protocols) = { protocols = protocols }
    end

  /// The response to a join group request.
  /// Indicates whether the member is a leader, in which case it must initiate the particular protocol.
  /// In case of consume groups, assigns members to partitions.
  and JoinGroupResponse =
    struct
      val errorCode : ErrorCode
      val generationId : GenerationId
      val groupProtocol : GroupProtocol
      val leaderId : LeaderId
      val memberId : MemberId
      val members : Members
      new (errorCode,generationId,groupProtocol,leaderId,memberId,members) =
        { errorCode = errorCode ; generationId = generationId ; groupProtocol = groupProtocol ; leaderId = leaderId ; memberId = memberId ; members = members }
    end

  and Members =
    struct
      val members : (MemberId * MemberMetadata)[]
      new (members) = { members = members }
    end

  and ProtocolType = string

  /// The sync group request is used by the group leader to assign state (e.g.
  /// partition assignments) to all members of the current generation. All
  /// members send SyncGroup immediately after joining the group, but only the
  /// leader provides the group's assignment.
  type SyncGroupRequest =
    struct
      val groupId : GroupId
      val generationId : GenerationId
      val memberId : MemberId
      val groupAssignment : GroupAssignment
      new (groupId, generationId, memberId, groupAssignment) =
        { groupId = groupId ; generationId = generationId ; memberId = memberId ; groupAssignment = groupAssignment }
    end

  and GroupAssignment =
    struct
      val members : (MemberId * MemberAssignment)[]
      new (members) = { members = members }
    end

  and SyncGroupResponse =
    struct
      val errorCode : ErrorCode
      val memberAssignment : MemberAssignment
      new (errorCode,memberAssignment) = { errorCode = errorCode ; memberAssignment = memberAssignment }
    end

  /// Sent by a consumer to the group coordinator.
  type HeartbeatRequest =
    struct
      val groupId : GroupId
      val generationId : GenerationId
      val memberId : MemberId
      new (groupId,generationId,memberId) =
        { groupId = groupId ; generationId = generationId ; memberId = memberId }
    end

  /// Heartbeat response from the group coordinator.
  /// - GROUP_COORDINATOR_NOT_AVAILABLE
  /// - ILLEGAL_GENERATION
  /// - UNKNOWN_MEMBER_ID
  /// - REBALANCE_IN_PROGRESS
  /// - GROUP_AUTHORIZATION_FAILED
  and HeartbeatResponse =
    struct
      val errorCode : ErrorCode 
      new (errorCode) = { errorCode = errorCode }
    end

  /// An explciti request to leave a group. Preferred over session timeout.
  type LeaveGroupRequest =
    struct
      val groupId : GroupId
      val memberId : MemberId
      new (groupId,memberId) = { groupId = groupId ; memberId = memberId }
    end

  /// 
  and LeaveGroupResponse =
    struct
      val errorCode : ErrorCode
      new (errorCode) = { errorCode = errorCode }
    end

  // Consumer groups
  // https://cwiki.apache.org/confluence/display/KAFKA/Kafka+Client-side+Assignment+Proposal
  // https://cwiki.apache.org/confluence/display/KAFKA/Kafka+0.9+Consumer+Rewrite+Design
  // http://people.apache.org/~nehanarkhede/kafka-0.9-consumer-javadoc/doc/

  [<CompilationRepresentation(CompilationRepresentationFlags.ModuleSuffix)>]
  module ProtocolType =

    let consumer = "consumer"

  /// ProtocolMetadata for the consumer group protocol.
  type ConsumerGroupProtocolMetadata =
    struct
      val version : Version
      val subscription : TopicName[]
      val userData : UserData
      new (version,subscription,userData) =
        { version = version ; subscription = subscription ; userData = userData }
    end

  and Version = int16

  /// User data sent as part of protocol metadata.
  and UserData = ArraySeg<byte>

  and AssignmentStrategy = string

  /// MemberAssignment for the consumer group protocol.
  /// Each member in the group will receive the assignment from the leader in the sync group response.
  type ConsumerGroupMemberAssignment =
    struct
      val version : Version
      val partitionAssignment : PartitionAssignment
      new (version,partitionAssignment) = { version = version ; partitionAssignment = partitionAssignment }
    end

  and PartitionAssignment =
    struct
      val assignments : (TopicName * Partition[])[]
      new (assignments) = { assignments = assignments }
    end

  // Administrative API

  type ListGroupsRequest =
    struct
    end

  and ListGroupsResponse =
    struct
      val errorCode : ErrorCode
      val groups : (GroupId * ProtocolType)[]
      new (errorCode,groups) = { errorCode = errorCode ; groups = groups }
    end


  type DescribeGroupsRequest =
    struct
      val groupIds : GroupId[]
      new (groupIds) = { groupIds = groupIds }
    end

  and DescribeGroupsResponse =
    struct
      val groups : (ErrorCode * GroupId * State * ProtocolType * Protocol * GroupMembers)[]
      new (groups) = { groups = groups }
    end

  and GroupMembers =
    struct
      val members : (MemberId * ClientId * ClientHost * MemberMetadata * MemberAssignment)[]
      new (members) = { members = members }
    end

  and State = string

  and Protocol = string

  and ClientHost = string

  // Envelopes

  /// A Kafka request envelope.
  type Request =
    struct
      val apiKey : ApiKey
      val apiVersion : ApiVersion
      val correlationId : CorrelationId
      val clientId : ClientId
      val message : RequestMessage
      new (apiVersion,correlationId,clientId,message:RequestMessage) =
        { apiKey = message.ApiKey ; apiVersion = apiVersion ; correlationId = correlationId ; clientId = clientId ; message = message }
    end

  /// A Kafka request message.
  and RequestMessage =
    | Metadata of MetadataRequest
    | Fetch of FetchRequest
    | Produce of ProduceRequest
    | Offset of OffsetRequest
    | GroupCoordinator of GroupCoordinatorRequest
    | OffsetCommit of OffsetCommitRequest
    | OffsetFetch of OffsetFetchRequest
    | JoinGroup of JoinGroupRequest
    | SyncGroup of SyncGroupRequest
    | Heartbeat of HeartbeatRequest
    | LeaveGroup of LeaveGroupRequest
    | ListGroups of ListGroupsRequest
    | DescribeGroups of DescribeGroupsRequest
  with
    member x.ApiKey =
      match x with
      | Metadata _ -> ApiKey.MetadataRequest
      | Fetch _ -> ApiKey.FetchRequest
      | Produce _ -> ApiKey.ProduceRequest
      | Offset _ -> ApiKey.OffsetRequest
      | GroupCoordinator _ -> ApiKey.GroupCoordinatorRequest
      | OffsetCommit _ -> ApiKey.OffsetCommitRequest
      | OffsetFetch _ -> ApiKey.OffsetFetchRequest
      | JoinGroup _ -> ApiKey.JoinGroupRequest
      | SyncGroup _ -> ApiKey.SyncGroupRequest
      | Heartbeat _ -> ApiKey.HeartbeatRequest
      | LeaveGroup _ -> ApiKey.LeaveGroupRequest
      | ListGroups _ -> ApiKey.ListGroupsRequest
      | DescribeGroups _ -> ApiKey.DescribeGroupsRequest


  /// A Kafka response envelope.
  type Response =
    struct
      val correlationId : CorrelationId
      val message : ResponseMessage
      new (correlationId,message) = { correlationId = correlationId ; message = message }
    end

  /// A Kafka response message.
  and ResponseMessage =
    | MetadataResponse of MetadataResponse
    | FetchResponse of FetchResponse
    | ProduceResponse of ProduceResponse
    | OffsetResponse of OffsetResponse
    | GroupCoordinatorResponse of GroupCoordinatorResponse
    | OffsetCommitResponse of OffsetCommitResponse
    | OffsetFetchResponse of OffsetFetchResponse
    | JoinGroupResponse of JoinGroupResponse
    | SyncGroupResponse of SyncGroupResponse
    | HeartbeatResponse of HeartbeatResponse
    | LeaveGroupResponse of LeaveGroupResponse
    | ListGroupsResponse of ListGroupsResponse
    | DescribeGroupsResponse of DescribeGroupsResponse

  type Codecs = Codecs

  let inline writeInt8 b (buf : ArraySeg<byte>) =
    buf.Array.[buf.Offset] <- byte b
    buf |> ArraySeg.shiftOffset 1

  let inline readInt8 (buf : ArraySeg<byte>) : int8 * ArraySeg<byte> =
    let n = int8 buf.Array.[buf.Offset]
    (n, buf |> ArraySeg.shiftOffset 1)

  let inline writeInt16 (s : int16) (buf : ArraySeg<byte>) =
    BitConverter.GetBytesBigEndian(s, buf.Array, buf.Offset)
    buf |> ArraySeg.shiftOffset 2

  let inline readInt16 (buf : ArraySeg<byte>) : int16 * ArraySeg<byte> =
    let n = BitConverter.ToInt16BigEndian(buf.Array, buf.Offset)
    (n, buf |> ArraySeg.shiftOffset 2)

  let inline writeInt32 (i : int32) (buf : ArraySeg<byte>) : ArraySeg<byte> =
    BitConverter.GetBytesBigEndian(i, buf.Array, buf.Offset)
    buf |> ArraySeg.shiftOffset 4

  let inline readInt32 (buf : ArraySeg<byte>) : int32 * ArraySeg<byte> =
    let n = BitConverter.ToInt32BigEndian(buf.Array, buf.Offset)
    (n, buf |> ArraySeg.shiftOffset 4)

  let inline writeInt64 (w : int64) (buf : ArraySeg<byte>) =
    BitConverter.GetBytesBigEndian(w, buf.Array, buf.Offset)
    buf |> ArraySeg.shiftOffset 8

  let inline readInt64 (buf : ArraySeg<byte>) : int64 * ArraySeg<byte> =
    let n = BitConverter.ToInt64BigEndian(buf.Array, buf.Offset)
    (n, buf |> ArraySeg.shiftOffset 8)

  let inline writeBytes (bytes : ArraySeg<byte>) buf =
    if isNull bytes.Array then
      writeInt32 -1 buf
    else
      let buf = writeInt32 bytes.Count buf
      Array.Copy(bytes.Array, bytes.Offset, buf.Array, buf.Offset, bytes.Count)
      buf |> ArraySeg.shiftOffset bytes.Count

  let inline readBytes (buf : ArraySeg<byte>) : ArraySeg<byte> * ArraySeg<byte> =
    let length, buf = readInt32 buf
    if length = -1 then ArraySeg<_>(), buf
    else
      let arr = ArraySeg<_>(buf.Array, buf.Offset, length)
      (arr, buf |> ArraySeg.shiftOffset length)

  let writeString (str : string) (buf : ArraySeg<byte>) =
    if isNull str then
      writeInt16 -1s buf
    else
      let buf = writeInt16 (int16 str.Length) buf
      let read = Encoding.UTF8.GetBytes(str, 0, str.Length, buf.Array, buf.Offset)
      buf |> ArraySeg.shiftOffset read

  let readString (data : ArraySeg<byte>) : string * ArraySeg<byte> =
    let length, data = readInt16 data
    let length = int length
    if length = -1 then
      (null, data)
    else
      let str = Encoding.UTF8.GetString (data.Array, data.Offset, length)
      (str, data |> ArraySeg.shiftOffset length)

<<<<<<< HEAD
  let writeArray (arr : 'a[]) (write : 'a -> ArraySeg<byte> -> ArraySeg<byte>) (buf : ArraySeg<byte>) : ArraySeg<byte> =
    if isNull arr then
      let buf = writeInt32 -1 buf
      buf
    else
      let n = arr.Length
      let buf = writeInt32 n buf
      Array.fold (fun buf elem -> write elem buf) buf arr
=======
  let inline write buf x = 
    _write buf x (CodecsInst)
>>>>>>> 5ae72b02

  let readArray (read : ArraySeg<byte> -> 'a * ArraySeg<byte>) (buf : ArraySeg<byte>) : 'a[] * ArraySeg<byte> =
    let n = BitConverter.ToInt32BigEndian(buf.Array, buf.Offset)
    let mutable buf = buf |> ArraySeg.shiftOffset 4
    let arr = [|
      for i = 0 to n - 1 do
        let elem, buf' = read buf
        yield elem
        buf <- buf' |]
    (arr, buf)

<<<<<<< HEAD
  type Reader<'a> = ArraySeg<byte> -> 'a * ArraySeg<byte>
=======
  let inline read buf = 
    _read buf Unchecked.defaultof<_> (CodecsInst)
>>>>>>> 5ae72b02

  type Writer<'a> = 'a -> ArraySeg<byte> -> ArraySeg<byte>

<<<<<<< HEAD
  let inline read2 (readA : Reader<'a>) (readB : Reader<'b>) (buf : ArraySeg<byte>) : ('a * 'b) * ArraySeg<byte> =
    let a, buf = readA buf
    let b, buf = readB buf
    ((a, b), buf)
=======
  let inline size x = 
    _size x (CodecsInst)


//  let write (_:ArraySeg<byte>) (_:'a) : ArraySeg<byte> = 
//    failwith "ENABLE CODEC!"
//  let read (_:ArraySeg<byte>) : 'a * ArraySeg<byte> = 
//    failwith "ENABLE CODEC!"
//  let size (_:'a) : int = 
//    failwith "ENABLE CODEC!"

>>>>>>> 5ae72b02

  let inline read3 (readA : Reader<'a>) (readB : Reader<'b>) (readC : Reader<'c>) (buf : ArraySeg<byte>) : ('a * 'b * 'c) * ArraySeg<byte> =
    let a, buf = readA buf
    let b, buf = readB buf
    let c, buf = readC buf
    ((a, b, c), buf)

  let inline read4 (readA : Reader<'a>) (readB : Reader<'b>) (readC : Reader<'c>) (readD : Reader<'d>) (buf : ArraySeg<byte>) : ('a * 'b * 'c * 'd) * ArraySeg<byte> =
    let a, buf = readA buf
    let b, buf = readB buf
    let c, buf = readC buf
    let d, buf = readD buf
    ((a, b, c, d), buf)

  let inline read5 (readA : Reader<'a>) (readB : Reader<'b>) (readC : Reader<'c>) (readD : Reader<'d>)  (readE : Reader<'e>) (buf : ArraySeg<byte>) : ('a * 'b * 'c * 'd * 'e) * ArraySeg<byte> =
    let a, buf = readA buf
    let b, buf = readB buf
    let c, buf = readC buf
    let d, buf = readD buf
    let e, buf = readE buf
    ((a, b, c, d, e), buf)

  let inline read6 (readA : Reader<'a>) (readB : Reader<'b>) (readC : Reader<'c>) (readD : Reader<'d>)  (readE : Reader<'e>) (readF : Reader<'f>) (buf : ArraySeg<byte>) : ('a * 'b * 'c * 'd * 'e * 'f) * ArraySeg<byte> =
    let a, buf = readA buf
    let b, buf = readB buf
    let c, buf = readC buf
    let d, buf = readD buf
    let e, buf = readE buf
    let f, buf = readF buf
    ((a, b, c, d, e, f), buf)

  let inline write2 (writeA : Writer<'a>) (writeB : Writer<'b>) ((a, b) : ('a * 'b)) (buf : ArraySeg<byte>) : ArraySeg<byte> =
    buf |> writeA a |> writeB b

  let inline write3 (writeA : Writer<'a>) (writeB : Writer<'b>) (writeC : Writer<'c>) ((a, b, c) : ('a * 'b * 'c)) (buf : ArraySeg<byte>) : ArraySeg<byte> =
    buf |> writeA a |> writeB b |> writeC c

  let inline write4 (writeA : Writer<'a>) (writeB : Writer<'b>) (writeC : Writer<'c>) (writeD : Writer<'d>) ((a, b, c, d) : ('a * 'b * 'c * 'd)) (buf : ArraySeg<byte>) : ArraySeg<byte> =
    buf |> writeA a |> writeB b |> writeC c |> writeD d


  let sizeInt8 (_:int8) = 1

  let sizeInt16 (_:int16) = 2

  let sizeInt32 (_:int32) = 4

  let sizeInt64 (_:int64) = 8

  let inline sizeString (str:string) =
      if isNull str then sizeInt16 (int16 0)
      else sizeInt16 (int16 str.Length) + str.Length // TODO: Do we need to support non-ascii values here?

  let inline sizeBytes (bytes:ArraySeg<byte>) =
      sizeInt32 bytes.Count + bytes.Count

  let inline sizeArray (a : 'a []) (size : 'a -> int) =
    sizeInt32 a.Length + (a |> Array.sumBy size)

  let writeArrayNoSize (buf:ArraySeg<byte>) (arr:'a[]) (writeElem:ArraySeg<byte> -> 'a -> ArraySeg<byte>) =
    let mutable buf = buf
    for a in arr do
      buf <- writeElem buf a
    buf

  let readArraySize (size:int) (data:ArraySeg<byte>) (readElem:ArraySeg<byte> -> 'a * ArraySeg<byte>) =
    let mutable data = data
    let mutable read = 0
    let arr = [|
      while read < size do
        let elem,data' = readElem data
        yield elem
        read <- read + (data'.Offset - data.Offset)
        data <- data' |]
    arr,data

  type Message with
    static member size (m:Message) =
      sizeInt32 m.crc + sizeInt8 m.magicByte + sizeInt8 m.attributes + sizeBytes m.key + sizeBytes m.value
    static member write (buf:ArraySeg<byte>, m:Message) =
      let buf = buf |> ArraySeg.shiftOffset 4 // crc32
      let offset = buf.Offset
      let buf =
        buf
        |> writeInt8 m.magicByte
        |> writeInt8 m.attributes
        |> writeBytes m.key
        |> writeBytes m.value
      let crc = Crc.crc32 (buf.Array, offset, buf.Offset - offset)
      BitConverter.GetBytesBigEndian (int crc, buf.Array, offset - 4)
      buf
    static member read (data) =
      let crc, data = readInt32 data
      let offset = data.Offset
      let magicByte, data = readInt8 data
      let attrs, data = readInt8 data
      let key, data = readBytes data
      let value, data = readBytes data
      let crc' = int (Crc.crc32 (data.Array, offset, data.Offset - offset))
      if crc <> crc' then
        failwith (sprintf "Corrupt message data. Computed CRC32=%i received CRC32=%i" crc' crc)
      (Message(crc, magicByte, attrs, key, value), data)

  type MessageSet with
    static member size (x:MessageSet) =
      x.messages |> Array.sumBy (fun (offset, messageSize, message) -> sizeInt64 offset + sizeInt32 messageSize + Message.size message)
    static member write (buf, ms:MessageSet) =
      writeArrayNoSize buf ms.messages (fun buf elem -> write3 writeInt64 writeInt32 (fun message buf -> Message.write (buf, message)) elem buf)
    /// Reads a message set given the size in bytes.
    static member read (data, size:int) =
      let offset = readInt64
      let messageSize = readInt32
      let message : ArraySeg<byte> -> Message * ArraySeg<byte> = Message.read
      let set, data = readArraySize size data (read3 offset messageSize message)
      (MessageSet(set), data)

  type MetadataRequest with
    static member size (x:MetadataRequest) =
      sizeArray x.topicNames sizeString
    static member write (buf, x:MetadataRequest) =
      printfn "requesting metadata topics %A" x.topicNames
      buf |> writeArray x.topicNames writeString

  type Broker with
    static member read (data:ArraySeg<_>) =
      let (nodeId, host, port), data = read3 readInt32 readString readInt32 data
      (Broker(nodeId, host, port), data)

  type PartitionMetadata with
    static member read (data:ArraySeg<_>) =
      let partitionErrorCode, data = readInt16 data
      let partitionId, data = readInt32 data
      let leader, data = readInt32 data
      let replicas, data = readArray readInt32 data
      let isr, data = readArray readInt32 data
      (PartitionMetadata(partitionErrorCode, partitionId, leader, replicas, isr), data)

  type TopicMetadata with
    static member read (data:ArraySeg<_>) =
      let errorCode, data = readInt16 data
      let topicName, data = readString data
      let partitionMetadata, data = readArray PartitionMetadata.read data
      (TopicMetadata(errorCode, topicName, partitionMetadata), data)

  type MetadataResponse with
    static member read (data:ArraySeg<_>) =
      let brokers, data = readArray Broker.read data
      let topicMetadata, data = readArray TopicMetadata.read data
      (MetadataResponse(brokers, topicMetadata), data)

  type ProduceRequest with
    static member size (x:ProduceRequest) =
      let sizePartition (p, mss, _ms) =
        sizeInt32 p + 4 + mss
      let sizeTopic (tn, ps) =
        sizeString tn + sizeArray ps sizePartition
      sizeInt16 x.requiredAcks + sizeInt32 x.timeout + sizeArray x.topics sizeTopic
    static member write (buf, x:ProduceRequest) =
      let writePartition =
        write3 writeInt32 writeInt32 (fun msgSet buf -> MessageSet.write (buf, msgSet))
      let writeTopic =
        write2 writeString (fun ps -> writeArray ps writePartition)
      buf
      |> writeInt16 x.requiredAcks
      |> writeInt32 x.timeout
      |> writeArray x.topics writeTopic

  type ProduceResponse with
    static member read (data) =
      let readPartition =
        read3 readInt32 readInt16 readInt64
      let readTopic =
        read2 readString (readArray readPartition)
      let topics, data = data |> readArray readTopic
      (ProduceResponse(topics), data)

  type FetchRequest with
    static member size (x:FetchRequest) =
      let partitionSize (partition, offset, maxBytes) =
        sizeInt32 partition + sizeInt64 offset + sizeInt32 maxBytes
      let topicSize (name, partitions) =
        sizeString name + sizeArray partitions partitionSize
      sizeInt32 x.replicaId +
      sizeInt32 x.maxWaitTime +
      sizeInt32 x.minBytes +
      sizeArray x.topics topicSize
    static member write (buf, x:FetchRequest) =
      let writePartition =
        write3 writeInt32 writeInt64 writeInt32
      let writeTopic =
        write2 writeString (fun ps -> writeArray ps writePartition)
      buf
      |> writeInt32 x.replicaId
      |> writeInt32 x.maxWaitTime
      |> writeInt32 x.minBytes
      |> writeArray x.topics writeTopic

  type FetchResponse with
    static member read (data) =
      let readPartition data =
        let partition, data = readInt32 data
        let errorCode, data = readInt16 data
        let hwo, data = readInt64 data
        let mss, data = readInt32 data
        let ms, data = MessageSet.read (data, mss)
        ((partition, errorCode, hwo, mss, ms), data)
      let readTopic =
        read2 readString (readArray readPartition)
      let topics, data = data |> readArray readTopic
      (FetchResponse(topics), data)

  type OffsetRequest with
    static member size (x:OffsetRequest) =
      let partitionSize (part, time, maxNumOffsets) =
        sizeInt32 part + sizeInt64 time + sizeInt32 maxNumOffsets
      let topicSize (name, partitions) =
        sizeString name + sizeArray partitions partitionSize
      sizeInt32 x.replicaId + sizeArray x.topics topicSize
    static member write (buf, x:OffsetRequest) =
      let writePartition =
        write3 writeInt32 writeInt64 writeInt32
      let writeTopic =
        write2 writeString (fun ps -> writeArray ps writePartition)
      buf
      |> writeInt32 x.replicaId
      |> writeArray x.topics writeTopic

  type PartitionOffsets with
    static member read (buf) =
      let p,buf = readInt32 buf
      let ec,buf = readInt16 buf
      let offs,buf = readArray readInt64 buf
      (PartitionOffsets(p, ec, offs), buf)

  type OffsetResponse with
    static member read (buf) =
      let readPartition buf =
        let (partition, errorCode, offsets), buf = buf |> read3 readInt32 readInt16 (readArray readInt64)
        (PartitionOffsets(partition, errorCode, offsets), buf)
      let readTopic =
        read2 readString (readArray readPartition)
      let topics, buf = buf |> readArray readTopic
      (OffsetResponse(topics), buf)

  type GroupCoordinatorRequest with
    static member size (x:GroupCoordinatorRequest) =
      sizeString x.groupId
    static member write (buf, x:GroupCoordinatorRequest) =
      writeString x.groupId buf

  type GroupCoordinatorResponse with
    static member read (buf) =
      let ec, buf = readInt16 buf
      let cid, buf = readInt32 buf
      let ch, buf = readString buf
      let cp, buf = readInt32 buf
      (GroupCoordinatorResponse(ec, cid, ch, cp), buf)

  type OffsetCommitRequest with
    static member size (x:OffsetCommitRequest) =
      let partitionSize (part, offset, metadata) =
        sizeInt32 part + sizeInt64 offset + sizeString metadata
      let topicSize (name, partitions) =
        sizeString name + sizeArray partitions partitionSize
      sizeString x.consumerGroup +
      sizeInt32 x.consumerGroupGenerationId +
      sizeString x.consumerId +
      sizeInt64 x.retentionTime +
      sizeArray x.topics topicSize
    static member write (buf, x:OffsetCommitRequest) =
      let writePartition =
        write3 writeInt32 writeInt64 writeString
      let writeTopic =
        write2 writeString (fun ps -> writeArray ps writePartition)
      buf
      |> writeString x.consumerGroup
      |> writeInt32 x.consumerGroupGenerationId
      |> writeString x.consumerId
      |> writeInt64 x.retentionTime
      |> writeArray x.topics writeTopic

  type OffsetCommitResponse with
    static member read (buf) =
      let readPartition =
        read2 readInt32 readInt16
      let readTopic =
        read2 readString (readArray readPartition)
      let topics, buf = buf |> readArray readTopic
      (OffsetCommitResponse(topics), buf)

  type OffsetFetchRequest with
    static member size (x:OffsetFetchRequest) =
      let topicSize (name, parts) =
        sizeString name + sizeArray parts sizeInt32
      sizeString x.consumerGroup + sizeArray x.topics topicSize
    static member write (buf, x:OffsetFetchRequest) =
      let writeTopic =
        write2 writeString (fun ps -> writeArray ps writeInt32)
      buf
      |> writeString x.consumerGroup
      |> writeArray x.topics writeTopic

  type OffsetFetchResponse with
    static member read (buf) =
      let readPartition =
        read4 readInt32 readInt64 readString readInt16
      let readTopic =
        read2 readString (readArray readPartition)
      let topics, buf = buf |> readArray readTopic
      (OffsetFetchResponse(topics), buf)

  type HeartbeatRequest with
    static member size (x:HeartbeatRequest) =
      sizeString x.groupId + sizeInt32 x.generationId + sizeString x.memberId
    static member write (buf, x:HeartbeatRequest) =
      buf
      |> writeString x.groupId
      |> writeInt32 x.generationId
      |> writeString x.memberId

  type HeartbeatResponse with
    static member read (buf) =
      let errorCode,buf = readInt16 buf
      (HeartbeatResponse(errorCode), buf)

  type GroupProtocols with
    static member size (x:GroupProtocols) =
      let protocolSize (name, metadata) =
        sizeString name + sizeBytes metadata
      sizeArray x.protocols protocolSize
    static member write (buf, x:GroupProtocols) =
      buf |> writeArray x.protocols (write2 writeString writeBytes)

  type JoinGroupRequest with
    static member size (x:JoinGroupRequest) =
      sizeString x.groupId +
      sizeInt32 x.sessionTimeout +
      sizeString x.memberId +
      sizeString x.protocolType +
      GroupProtocols.size x.groupProtocols
    static member write (buf, x:JoinGroupRequest) =
      buf
      |> writeString x.groupId
      |> writeInt32 x.sessionTimeout
      |> writeString x.memberId
      |> writeString x.protocolType
      |> writeArray x.groupProtocols.protocols (write2 writeString writeBytes)

  type Members with
    static member read (buf) =
      let readMember =
        read2 readString readBytes
      let xs, buf = buf |> readArray readMember
      (Members(xs), buf)

  type JoinGroupResponse with
    static member read (buf) =
      let errorCode,buf = readInt16 buf
      let gid,buf = readInt32 buf
      let gp,buf = readString buf
      let lid,buf = readString buf
      let mid,buf = readString buf
      let ms,buf = Members.read buf
      (JoinGroupResponse(errorCode, gid, gp, lid, mid, ms), buf)

  type LeaveGroupRequest with
    static member size (x:LeaveGroupRequest) =
      sizeString x.groupId + sizeString x.memberId
    static member write (buf, x:LeaveGroupRequest) =
      buf |> writeString x.groupId |> writeString x.memberId

  type LeaveGroupResponse with
    static member read (buf) =
      let errorCode,buf = readInt16 buf
      (LeaveGroupResponse(errorCode), buf)

  type GroupAssignment with
    static member size (x:GroupAssignment) =
      sizeArray x.members (fun (memId, memAssign) -> sizeString memId + sizeBytes memAssign)
    static member write (buf, x:GroupAssignment) =
      buf |> writeArray x.members (write2 writeString writeBytes)

  type SyncGroupRequest with
    static member size (x:SyncGroupRequest) =
      sizeString x.groupId +
      sizeInt32 x.generationId +
      sizeString x.memberId +
      GroupAssignment.size x.groupAssignment
    static member write (buf, x:SyncGroupRequest) =
      let buf =
        buf
        |> writeString x.groupId
        |> writeInt32 x.generationId
        |> writeString x.memberId
      GroupAssignment.write (buf, x.groupAssignment)

  type SyncGroupResponse with
    static member read (buf) =
      let errorCode, buf = readInt16 buf
      let ma, buf = readBytes buf
      (SyncGroupResponse(errorCode, ma), buf)

  type ListGroupsRequest with
    static member size (x:ListGroupsRequest) = 0
    static member write (buf, x:ListGroupsRequest) = buf

  type ListGroupsResponse with
    static member read (buf) =
      let readGroup =
        read2 readString readString
      let errorCode, buf = readInt16 buf
      let gs, buf = buf |> readArray readGroup
      (ListGroupsResponse(errorCode, gs), buf)

  type DescribeGroupsRequest with
    static member size (x:DescribeGroupsRequest) =
      sizeArray x.groupIds sizeString
    static member write (buf, x:DescribeGroupsRequest) =
      buf |> writeArray x.groupIds writeString

  type GroupMembers with
    static member read (buf) =
      let readGroupMember =
        read5 readString readString readString readBytes readBytes
      let xs, buf = buf |> readArray readGroupMember
      (GroupMembers(xs), buf)

  type DescribeGroupsResponse with
    static member read (buf) =
      let readGroup =
        read6 readInt16 readString readString readString readString GroupMembers.read
      let xs, buf = buf |> readArray readGroup
      (DescribeGroupsResponse(xs), buf)

  type RequestMessage with
    static member size (x:RequestMessage) =
      match x with
      | Heartbeat x -> HeartbeatRequest.size x
      | Metadata x -> MetadataRequest.size x
      | Fetch x -> FetchRequest.size x
      | Produce x -> ProduceRequest.size x
      | Offset x -> OffsetRequest.size x
      | GroupCoordinator x -> GroupCoordinatorRequest.size x
      | OffsetCommit x -> OffsetCommitRequest.size x
      | OffsetFetch x -> OffsetFetchRequest.size x
      | JoinGroup x -> JoinGroupRequest.size x
      | SyncGroup x -> SyncGroupRequest.size x
      | LeaveGroup x -> LeaveGroupRequest.size x
      | ListGroups x -> ListGroupsRequest.size x
      | DescribeGroups x -> DescribeGroupsRequest.size x

    static member write (buf, x:RequestMessage) =
      match x with
      | Heartbeat x -> HeartbeatRequest.write (buf, x)
      | Metadata x -> MetadataRequest.write (buf, x)
      | Fetch x -> FetchRequest.write (buf, x)
      | Produce x -> ProduceRequest.write (buf, x)
      | Offset x -> OffsetRequest.write (buf, x)
      | GroupCoordinator x -> GroupCoordinatorRequest.write (buf, x)
      | OffsetCommit x -> OffsetCommitRequest.write (buf, x)
      | OffsetFetch x -> OffsetFetchRequest.write (buf, x)
      | JoinGroup x -> JoinGroupRequest.write (buf, x)
      | SyncGroup x -> SyncGroupRequest.write (buf, x)
      | LeaveGroup x -> LeaveGroupRequest.write (buf, x)
      | ListGroups x -> ListGroupsRequest.write (buf, x)
      | DescribeGroups x -> DescribeGroupsRequest.write (buf, x)

  type ResponseMessage with

    /// Decodes the response given the specified ApiKey corresponding to the request.
    static member inline readApiKey (buf:ArraySeg<byte>, apiKey:ApiKey) : ResponseMessage =
      match apiKey with
      | ApiKey.HeartbeatRequest -> let x,buf = HeartbeatResponse.read buf in (ResponseMessage.HeartbeatResponse x)
      | ApiKey.MetadataRequest -> let x,buf = MetadataResponse.read buf in (ResponseMessage.MetadataResponse x)
      | ApiKey.FetchRequest -> let x,buf = FetchResponse.read buf in (ResponseMessage.FetchResponse x)
      | ApiKey.ProduceRequest -> let x,buf = ProduceResponse.read buf in (ResponseMessage.ProduceResponse x)
      | ApiKey.OffsetRequest -> let x,buf = OffsetResponse.read buf in (ResponseMessage.OffsetResponse x)
      | ApiKey.GroupCoordinatorRequest -> let x,buf = GroupCoordinatorResponse.read buf in (ResponseMessage.GroupCoordinatorResponse x)
      | ApiKey.OffsetCommitRequest -> let x,buf = OffsetCommitResponse.read buf in (ResponseMessage.OffsetCommitResponse x)
      | ApiKey.OffsetFetchRequest -> let x,buf = OffsetFetchResponse.read buf in (ResponseMessage.OffsetFetchResponse x)
      | ApiKey.JoinGroupRequest -> let x,buf = JoinGroupResponse.read buf in (ResponseMessage.JoinGroupResponse x)
      | ApiKey.SyncGroupRequest -> let x,buf = SyncGroupResponse.read buf in (ResponseMessage.SyncGroupResponse x)
      | ApiKey.LeaveGroupRequest -> let x,buf = LeaveGroupResponse.read buf in (ResponseMessage.LeaveGroupResponse x)
      | ApiKey.ListGroupsRequest -> let x,buf = ListGroupsResponse.read buf in (ResponseMessage.ListGroupsResponse x)
      | ApiKey.DescribeGroupsRequest -> let x,buf = DescribeGroupsResponse.read buf in (ResponseMessage.DescribeGroupsResponse x)
      | x -> failwith (sprintf "Unsupported ApiKey=%A" x)

  type Request with
    static member size (x:Request) =
      sizeInt16 (int16 x.apiKey) +
      sizeInt16 x.apiVersion +
      sizeInt32 x.correlationId +
      sizeString x.clientId +
      RequestMessage.size x.message
    static member inline write (buf, x:Request) =
      let buf =
        buf
        |> writeInt16 (int16 x.apiKey)
        |> writeInt16 x.apiVersion
        |> writeInt32 x.correlationId
        |> writeString x.clientId
      RequestMessage.write (buf, x.message)

  type ConsumerGroupProtocolMetadata with
    static member size (x:ConsumerGroupProtocolMetadata) =
      sizeInt16 x.version +
      sizeArray x.subscription sizeString +
      sizeBytes x.userData
    static member write (buf, x:ConsumerGroupProtocolMetadata) =
      buf
      |> writeInt16 x.version
      |> writeArray x.subscription writeString
      |> writeBytes x.userData

  type PartitionAssignment with
    static member size (x:PartitionAssignment) =
      let topicSize (name, parts) =
        sizeString name + sizeArray parts sizeInt32
      sizeArray x.assignments topicSize
    static member write (buf, x:PartitionAssignment) =
      let writePartitions partitions = writeArray partitions writeInt32
      buf |> writeArray x.assignments (write2 writeString writePartitions)
    static member read (data) =
      let assignments, data = data |> readArray (fun buf ->
        let topicName, buf = readString buf
        let partitions, buf = buf |> readArray readInt32
        ((topicName, partitions), buf))
      (PartitionAssignment(assignments), data)

  type ConsumerGroupMemberAssignment with
    static member size (x:ConsumerGroupMemberAssignment) =
      sizeInt16 x.version + PartitionAssignment.size x.partitionAssignment
    static member write (buf, x:ConsumerGroupMemberAssignment) =
      let buf = writeInt16 x.version buf
      PartitionAssignment.write (buf, x.partitionAssignment)
    static member read (data) =
      let version, data = readInt16 data
      let assignments, data = PartitionAssignment.read data
      (ConsumerGroupMemberAssignment(version, assignments), data)

  let inline toArraySeg size write x =
    let size = size x
    let buf = ArraySeg.ofCount size
    write (buf, x) |> ignore
    buf<|MERGE_RESOLUTION|>--- conflicted
+++ resolved
@@ -69,17 +69,13 @@
 
   [<CompilationRepresentation(CompilationRepresentationFlags.ModuleSuffix)>]
   module RequiredAcks =
-<<<<<<< HEAD
-
-=======
-    
+
     /// No acknoweldgement required.
->>>>>>> 5ae72b02
     let None : RequiredAcks = 0s
 
     /// Acknowledged after the destination broker acknowledges.
     let Local : RequiredAcks = 1s
-    
+
     /// Acknowledged after all in-sync replicas acknowledges.
     let AllInSync : RequiredAcks = -1s
 
@@ -91,12 +87,8 @@
 
   /// The size, in bytes, of the message set that follows.
   type MessageSetSize = int32
-<<<<<<< HEAD
-
-=======
-     
+
   /// The size of a Kafka message.
->>>>>>> 5ae72b02
   type MessageSize = int32
 
   /// A Kafka topic offset.
@@ -116,27 +108,16 @@
 
   type TopicErrorCode = ErrorCode
 
-<<<<<<< HEAD
-  type Leader = int32
-=======
   type PartitionErrorCode = ErrorCode
 
   /// The id of the leader node.
   type Leader = NodeId
->>>>>>> 5ae72b02
 
   /// Node ids of replicas.
   type Replicas = NodeId[]
 
-<<<<<<< HEAD
-  /// In-sync replicas
-  type Isr = int32[]
-
-  type ErrorCode = int16
-=======
   /// Node ids of in-sync replicas.
   type Isr = NodeId[]
->>>>>>> 5ae72b02
 
   [<CompilationRepresentation(CompilationRepresentationFlags.ModuleSuffix)>]
   module ErrorCode =
@@ -215,7 +196,7 @@
   /// A Kafka group coordinator TCP port.
   type CoordinatorPort = Port
 
-  /// 
+  ///
   type ConsumerGroup = string
 
   type ConsumerGroupGenerationId = int32
@@ -246,11 +227,7 @@
   /// A byte[] representing member assignment of a particular Kafka group protocol.
   type MemberAssignment = ArraySeg<byte>
 
-<<<<<<< HEAD
-=======
-
   /// A Kafka message type used for producing and fetching.
->>>>>>> 5ae72b02
   type Message =
     struct
       val crc : Crc
@@ -291,12 +268,8 @@
       new (brokers, topicMetadata) =  { brokers = brokers ; topicMetadata = topicMetadata }
     end
 
-<<<<<<< HEAD
+  /// A Kafka broker consists of a node id, host name and TCP port.
   and Broker =
-=======
-  /// A Kafka broker consists of a node id, host name and TCP port.
-  and Broker = 
->>>>>>> 5ae72b02
     struct
       val nodeId : NodeId
       val host : Host
@@ -333,10 +306,6 @@
       val topics : (TopicName * (Partition * MessageSetSize * MessageSet)[])[]
       new (requiredAcks,timeout,topics) = { requiredAcks = requiredAcks ; timeout = timeout ; topics = topics }
     end
-
-<<<<<<< HEAD
-  and ProduceResponse =
-=======
 
   /// A reponse to a produce request.
   /// - UnknownTopicOrPartition
@@ -350,8 +319,7 @@
   /// - NotEnoughReplicasAfterAppendCode
   /// - InvalidRequiredAcksCode
   /// - TopicAuthorizationFailedCode
-  and ProduceResponse = 
->>>>>>> 5ae72b02
+  and ProduceResponse =
     struct
       val topics : (TopicName * (Partition * ErrorCode * Offset)[])[]
       new (topics) = { topics = topics }
@@ -434,17 +402,11 @@
 
   // Group Membership API
 
-<<<<<<< HEAD
   /// The offsets for a given consumer group are maintained by a specific
-  /// broker called the group coordinator. i.e., a consumer needs to issue its
-  /// offset commit and fetch requests to this specific broker. It can discover
-  /// the current coordinator by issuing a group coordinator request.
-=======
-  /// The offsets for a given consumer group are maintained by a specific broker called the group coordinator. i.e., a consumer needs to 
-  /// issue its offset commit and fetch requests to this specific broker. 
+  /// broker called the group coordinator. i.e., a consumer needs to
+  /// issue its offset commit and fetch requests to this specific broker.
   /// It can discover the current coordinator by issuing a group coordinator request.
   /// Can be routed to any node in the bootstrap list.
->>>>>>> 5ae72b02
   type GroupCoordinatorRequest =
     struct
       val groupId : GroupId
@@ -551,7 +513,7 @@
   /// - GROUP_AUTHORIZATION_FAILED
   and HeartbeatResponse =
     struct
-      val errorCode : ErrorCode 
+      val errorCode : ErrorCode
       new (errorCode) = { errorCode = errorCode }
     end
 
@@ -563,7 +525,7 @@
       new (groupId,memberId) = { groupId = groupId ; memberId = memberId }
     end
 
-  /// 
+  ///
   and LeaveGroupResponse =
     struct
       val errorCode : ErrorCode
@@ -787,7 +749,6 @@
       let str = Encoding.UTF8.GetString (data.Array, data.Offset, length)
       (str, data |> ArraySeg.shiftOffset length)
 
-<<<<<<< HEAD
   let writeArray (arr : 'a[]) (write : 'a -> ArraySeg<byte> -> ArraySeg<byte>) (buf : ArraySeg<byte>) : ArraySeg<byte> =
     if isNull arr then
       let buf = writeInt32 -1 buf
@@ -796,10 +757,6 @@
       let n = arr.Length
       let buf = writeInt32 n buf
       Array.fold (fun buf elem -> write elem buf) buf arr
-=======
-  let inline write buf x = 
-    _write buf x (CodecsInst)
->>>>>>> 5ae72b02
 
   let readArray (read : ArraySeg<byte> -> 'a * ArraySeg<byte>) (buf : ArraySeg<byte>) : 'a[] * ArraySeg<byte> =
     let n = BitConverter.ToInt32BigEndian(buf.Array, buf.Offset)
@@ -811,33 +768,15 @@
         buf <- buf' |]
     (arr, buf)
 
-<<<<<<< HEAD
   type Reader<'a> = ArraySeg<byte> -> 'a * ArraySeg<byte>
-=======
-  let inline read buf = 
-    _read buf Unchecked.defaultof<_> (CodecsInst)
->>>>>>> 5ae72b02
+
 
   type Writer<'a> = 'a -> ArraySeg<byte> -> ArraySeg<byte>
 
-<<<<<<< HEAD
   let inline read2 (readA : Reader<'a>) (readB : Reader<'b>) (buf : ArraySeg<byte>) : ('a * 'b) * ArraySeg<byte> =
     let a, buf = readA buf
     let b, buf = readB buf
     ((a, b), buf)
-=======
-  let inline size x = 
-    _size x (CodecsInst)
-
-
-//  let write (_:ArraySeg<byte>) (_:'a) : ArraySeg<byte> = 
-//    failwith "ENABLE CODEC!"
-//  let read (_:ArraySeg<byte>) : 'a * ArraySeg<byte> = 
-//    failwith "ENABLE CODEC!"
-//  let size (_:'a) : int = 
-//    failwith "ENABLE CODEC!"
-
->>>>>>> 5ae72b02
 
   let inline read3 (readA : Reader<'a>) (readB : Reader<'b>) (readC : Reader<'c>) (buf : ArraySeg<byte>) : ('a * 'b * 'c) * ArraySeg<byte> =
     let a, buf = readA buf
